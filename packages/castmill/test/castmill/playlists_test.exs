--- conflicted
+++ resolved
@@ -1,32 +1,18 @@
 defmodule Castmill.PlaylistsTest do
   use Castmill.DataCase
 
-<<<<<<< HEAD
-  @moduletag :playlist_data_case
-
-  alias Castmill.Resources
-
-  describe "playlists" do
-=======
     alias Castmill.Accounts.AccessToken
     alias Castmill.Resources.Playlist
 
->>>>>>> 0319b991
     import Castmill.NetworksFixtures
     import Castmill.OrganizationsFixtures
     import Castmill.PlaylistsFixtures
 
-<<<<<<< HEAD
-=======
   @moduletag :playlist_data_case
 
   alias Castmill.Resources
 
   describe "playlists" do
-
-    @invalid_attrs %{accessed: nil, accessed_at: nil, last_ip: nil}
-
->>>>>>> 0319b991
     test "list_playlists/1 returns all playlists" do
       network = network_fixture()
       organization = organization_fixture(%{network_id: network.id})
