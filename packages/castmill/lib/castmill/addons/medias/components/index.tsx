--- conflicted
+++ resolved
@@ -16,12 +16,9 @@
   ModalRef,
   CircularProgress,
   ResourcesObserver,
-<<<<<<< HEAD
   Timestamp,
-=======
   ToastProvider,
   useToast,
->>>>>>> eba42b87
 } from '@castmill/ui-common';
 import { JsonMedia } from '@castmill/player';
 import { MediasService } from '../services/medias.service';
