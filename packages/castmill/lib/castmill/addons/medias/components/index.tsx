import { BsCheckLg } from 'solid-icons/bs';
import { BsEye } from 'solid-icons/bs';
import { AiOutlineDelete } from 'solid-icons/ai';
import { Component, createSignal, onCleanup, Show, onMount } from 'solid-js';

import {
  Button,
  IconButton,
  ConfirmDialog,
  Modal,
  TableAction,
  Column,
  SortOptions,
  TableView,
  TableViewRef,
  ModalRef,
  CircularProgress,
  ResourcesObserver,
<<<<<<< HEAD
  TeamFilter,
  FetchDataOptions,
=======
  ToastProvider,
  useToast,
>>>>>>> eba42b87
} from '@castmill/ui-common';
import { JsonMedia } from '@castmill/player';
import { MediasService } from '../services/medias.service';
import { UploadComponent } from './upload';
import { QuotaIndicator } from '../../common/components/quota-indicator';
import { QuotasService, ResourceQuota } from '../../common/services/quotas.service';

import './medias.scss';
import { MediaDetails } from './media-details';
import { AddonStore } from '../../common/interfaces/addon-store';
import { useTeamFilter } from '../../common/hooks';

const MediasPage: Component<{
  store: AddonStore;
  params: any; //typeof useSearchParams;
}> = (props) => {
  const toast = useToast();
  const [data, setData] = createSignal<JsonMedia[]>([], {
    equals: false,
  });

  const { teams, selectedTeamId, setSelectedTeamId } = useTeamFilter({
    baseUrl: props.store.env.baseUrl,
    organizationId: props.store.organizations.selectedId,
  });

  const itemsPerPage = 10; // Number of items to show per page

  const [showModal, setShowModal] = createSignal<JsonMedia | undefined>();

  const [showAddMediasModal, setShowAddMediasModal] = createSignal(false);

  const resourcesObserver = new ResourcesObserver<JsonMedia>(
    props.store.socket,
    'update',
    /* onJoin */
    (resource: JsonMedia) => {
      return `resource:media:${resource.id}`;
    },
    /* onUpdate */
    (resource: JsonMedia, data: Partial<JsonMedia>) => {
      console.log('Updating media', resource.id, data);
      updateItem(resource.id, data);
    }
  );

  /** It may be possible to refactor this code as most views will have the same UI for
   * removing resources.
   */
  const [showConfirmDialog, setShowConfirmDialog] = createSignal<
    JsonMedia | undefined
  >();
  const [showConfirmDialogMultiple, setShowConfirmDialogMultiple] =
    createSignal(false);

  const confirmRemoveResource = async (resource: JsonMedia | undefined) => {
    if (!resource) {
      return;
    }
    try {
      await MediasService.removeMedia(
        props.store.env.baseUrl,
        props.store.organizations.selectedId,
        `${resource.id}`
      );

      refreshData();
      toast.success(`Media "${resource.name}" removed successfully`);
      loadQuota(); // Reload quota after deletion
    } catch (error) {
      toast.error(`Error removing media ${resource.name}: ${error}`);
    }
    setShowConfirmDialog();
  };

  const confirmRemoveMultipleResources = async () => {
    try {
      await Promise.all(
        Array.from(selectedMedias()).map((resourceId) =>
          MediasService.removeMedia(
            props.store.env.baseUrl,
            props.store.organizations.selectedId,
            resourceId
          )
        )
      );

      refreshData();
      toast.success(`${selectedMedias().size} media(s) removed successfully`);
      loadQuota(); // Reload quota after deletion
    } catch (error) {
      toast.error(`Error removing medias: ${error}`);
    }
    setShowConfirmDialogMultiple(false);
    setSelectedMedias(new Set<string>());
  };

  const [selectedMedias, setSelectedMedias] = createSignal(new Set<string>());

  const [loading, setLoading] = createSignal(false);
  const [loadingSuccess, setLoadingSuccess] = createSignal('');
  const [loadingError, setLoadingError] = createSignal('');

  const [quota, setQuota] = createSignal<ResourceQuota | null>(null);
  const [storageQuota, setStorageQuota] = createSignal<ResourceQuota | null>(null);
  const [quotaLoading, setQuotaLoading] = createSignal(false);
  const [showLoadingIndicator, setShowLoadingIndicator] = createSignal(false);

  const quotasService = new QuotasService(props.store.env.baseUrl);

  let loadingTimeout: ReturnType<typeof setTimeout> | undefined;

  const loadQuota = async () => {
    if (!props.store.organizations.selectedId) return;
    
    try {
      setQuotaLoading(true);
      
      // Only show loading indicator if request takes more than 1 second
      loadingTimeout = setTimeout(() => {
        if (quotaLoading()) {
          setShowLoadingIndicator(true);
        }
      }, 1000);
      
      // Load both media count and storage quotas
      const [quotaData, storageData] = await Promise.all([
        quotasService.getResourceQuota(
          props.store.organizations.selectedId,
          'medias'
        ),
        quotasService.getResourceQuota(
          props.store.organizations.selectedId,
          'storage'
        )
      ]);
      
      setQuota(quotaData);
      setStorageQuota(storageData);
    } catch (error) {
      console.error('Failed to fetch quota:', error);
    } finally {
      if (loadingTimeout) {
        clearTimeout(loadingTimeout);
      }
      setQuotaLoading(false);
      setShowLoadingIndicator(false);
    }
  };

  onMount(() => {
    loadQuota();
  });

  const isQuotaReached = (): boolean => {
    const q = quota();
    const sq = storageQuota();
    // Disable upload if either media count OR storage quota is reached
    return !!(q && q.used >= q.total) || !!(sq && sq.used >= sq.total);
  };

  const onRowSelect = (rowsSelected: Set<string>) => {
    setSelectedMedias(rowsSelected);
  };

  let tableViewRef: TableViewRef<JsonMedia>;

  const setRef = (ref: TableViewRef<JsonMedia>) => {
    tableViewRef = ref;
  };

  const refreshData = () => {
    if (tableViewRef) {
      tableViewRef.reloadData();
    }
  };

  const handleTeamChange = (teamId: number | null) => {
    setSelectedTeamId(teamId);
    refreshData();
  };

  const updateItem = (itemId: number, item: Partial<JsonMedia>) => {
    if (tableViewRef) {
      tableViewRef.updateItem(itemId, item);
    }
  };

  const fetchData = async ({
    page,
    sortOptions,
    search,
    filters,
  }: FetchDataOptions) => {
    const result = await MediasService.fetchMedias(
      props.store.env.baseUrl,
      props.store.organizations.selectedId,
      {
        page: page.num,
        page_size: page.size,
        sortOptions,
        search,
        filters,
        team_id: selectedTeamId(),
      }
    );

    resourcesObserver.observe(result.data);

    setData(result.data);

    return result;
  };

  onCleanup(() => {
    resourcesObserver.cleanup();
  });

  const openAddMediasModal = () => {
    setShowAddMediasModal(true);
  };

  // Function to open the modal
  const openModal = (item: JsonMedia) => {
    setShowModal(item);
  };

  // Function to close the modal and remove blur
  const closeModal = () => {
    setShowModal();
  };

  function formatBytes(bytes: number) {
    if (bytes === 0) return '0 Bytes';
    const k = 1024;
    const sizes = ['Bytes', 'KB', 'MB', 'GB'];
    const i = Math.floor(Math.log(bytes) / Math.log(k));
    const size = parseFloat((bytes / Math.pow(k, i)).toFixed(2));
    return `${size} ${sizes[i]}`;
  }

  const columns = [
    {
      key: 'thumbnail',
      title: '',
      sortable: false,
      // Show thumbnail or progress circle (a circular progress bar with some % in the middle, or error if not a number)
      render: (item: JsonMedia) => (
        <div class="thumbnail">
          <Show
            when={
              item.status == 'ready' && item.files && item.files['thumbnail']
            }
            fallback={
              <Show
                when={item['status'] == 'transcoding'}
                fallback={<div class="error">{item.status_message}</div>}
              >
                <CircularProgress progress={parseFloat(item.status_message!)} />
              </Show>
            }
          >
            <img src={item.files['thumbnail'].uri} alt={item.name} />
          </Show>
        </div>
      ),
    },
    { key: 'name', title: 'Name', sortable: true },
    {
      key: 'size',
      title: 'Size',
      sortable: false,
      render: (item: JsonMedia) => formatBytes(item.size),
    },
    { key: 'mimetype', title: 'Type', sortable: true },
    { key: 'inserted_at', title: 'Created', sortable: true },
    { key: 'updated_at', title: 'Updated', sortable: true },
  ] as Column<JsonMedia>[];

  const actions = [
    {
      icon: BsEye,
      handler: openModal,
      label: 'View',
    },
    {
      icon: AiOutlineDelete,
      handler: (item: JsonMedia) => {
        setShowConfirmDialog(item);
      },
      label: 'Remove',
    },
  ] as TableAction<JsonMedia>[];

  let addMediasModal: ModalRef | undefined = undefined;

  return (
    <div class="medias-page">
      <Show when={showAddMediasModal()}>
        <Modal
          ref={(ref: ModalRef) => (addMediasModal = ref)}
          title="Upload Medias"
          description="Upload any Images, Videos, or Audio files here."
          onClose={() => setShowAddMediasModal(false)}
          successMessage={loadingSuccess()}
          errorMessage={loadingError()}
          loading={loading()}
        >
          <UploadComponent
            baseUrl={props.store.env.baseUrl}
            organizationId={props.store.organizations.selectedId}
            onFileUpload={(fileName: string, result: any) => {
              console.log('File uploaded', fileName, result);
            }}
            onUploadComplete={() => {
              // Refresh table
              refreshData();
              loadQuota(); // Reload quota after upload
            }}
            onCancel={() => {
              addMediasModal!.close();
            }}
          />
        </Modal>
      </Show>
      <Show when={showModal()}>
        <Modal
          title={`Media "${showModal()?.name}"`}
          description=""
          onClose={closeModal}
          contentClass="medias-modal"
        >
          <MediaDetails
            media={showModal()!}
            onSubmit={async (mediaUpdate) => {
              try {
                await MediasService.updateMedia(
                  props.store.env.baseUrl,
                  props.store.organizations.selectedId,
                  `${showModal()?.id}`,
                  mediaUpdate
                );
                refreshData();
                toast.success(`Media "${showModal()?.name}" updated successfully`);
                return true;
              } catch (error) {
                toast.error(`Error updating media ${showModal()?.name}: ${error}`);
                return false;
              }
            }}
          />
        </Modal>
      </Show>

      <ConfirmDialog
        show={!!showConfirmDialog()}
        title="Remove Media"
        message={`Are you sure you want to remove media "${showConfirmDialog()?.name}"?`}
        onClose={() => setShowConfirmDialog()}
        onConfirm={() => confirmRemoveResource(showConfirmDialog())}
      />

      <ConfirmDialog
        show={showConfirmDialogMultiple()}
        title="Remove Medias"
        message={'Are you sure you want to remove the following medias?'}
        onClose={() => setShowConfirmDialogMultiple(false)}
        onConfirm={() => confirmRemoveMultipleResources()}
      >
        <div style="margin: 1.5em; line-height: 1.5em;">
          {Array.from(selectedMedias()).map((resourceId) => {
            const resource = data().find((d) => `${d.id}` == resourceId);
            return <div>{`- ${resource?.name}`}</div>;
          })}
        </div>
      </ConfirmDialog>

      <TableView
        title="Medias"
        resource="medias"
        params={props.params}
        fetchData={fetchData}
        ref={setRef}
        toolbar={{
          mainAction: (
            <div style="display: flex; align-items: center; gap: 1rem;">
              <Show when={quota()}>
                <QuotaIndicator 
                  used={quota()!.used} 
                  total={quota()!.total} 
                  resourceName="Medias"
                  compact
                  isLoading={showLoadingIndicator()}
                />
              </Show>
              <Show when={storageQuota()}>
                <QuotaIndicator 
                  used={storageQuota()!.used} 
                  total={storageQuota()!.total} 
                  resourceName=""
                  compact
                  isLoading={showLoadingIndicator()}
                  formatValue={formatBytes}
                />
              </Show>
              <Button
                label="Upload Media"
                onClick={openAddMediasModal}
                icon={BsCheckLg}
                color="primary"
                disabled={isQuotaReached()}
              />
            </div>
          ),
          actions: (
            <div style="display: flex; gap: 1rem; align-items: center;">
              <TeamFilter
                teams={teams()}
                selectedTeamId={selectedTeamId()}
                onTeamChange={handleTeamChange}
              />
              <IconButton
                onClick={() => setShowConfirmDialogMultiple(true)}
                icon={AiOutlineDelete}
                color="primary"
                disabled={selectedMedias().size === 0}
              />
            </div>
          ),
        }}
        table={{
          columns,
          actions,
          onRowSelect,
          defaultRowAction: {
            icon: BsEye,
            handler: (item: JsonMedia) => {
              openModal(item);
            },
            label: 'View',
          },
        }}
        pagination={{ itemsPerPage }}
      ></TableView>
    </div>
  );
};

export default (props: any) => (
  <ToastProvider>
    <MediasPage {...props} />
  </ToastProvider>
);<|MERGE_RESOLUTION|>--- conflicted
+++ resolved
@@ -10,25 +10,24 @@
   Modal,
   TableAction,
   Column,
-  SortOptions,
   TableView,
   TableViewRef,
   ModalRef,
   CircularProgress,
   ResourcesObserver,
-<<<<<<< HEAD
   TeamFilter,
   FetchDataOptions,
-=======
   ToastProvider,
   useToast,
->>>>>>> eba42b87
 } from '@castmill/ui-common';
 import { JsonMedia } from '@castmill/player';
 import { MediasService } from '../services/medias.service';
 import { UploadComponent } from './upload';
 import { QuotaIndicator } from '../../common/components/quota-indicator';
-import { QuotasService, ResourceQuota } from '../../common/services/quotas.service';
+import {
+  QuotasService,
+  ResourceQuota,
+} from '../../common/services/quotas.service';
 
 import './medias.scss';
 import { MediaDetails } from './media-details';
@@ -127,7 +126,9 @@
   const [loadingError, setLoadingError] = createSignal('');
 
   const [quota, setQuota] = createSignal<ResourceQuota | null>(null);
-  const [storageQuota, setStorageQuota] = createSignal<ResourceQuota | null>(null);
+  const [storageQuota, setStorageQuota] = createSignal<ResourceQuota | null>(
+    null
+  );
   const [quotaLoading, setQuotaLoading] = createSignal(false);
   const [showLoadingIndicator, setShowLoadingIndicator] = createSignal(false);
 
@@ -137,17 +138,17 @@
 
   const loadQuota = async () => {
     if (!props.store.organizations.selectedId) return;
-    
+
     try {
       setQuotaLoading(true);
-      
+
       // Only show loading indicator if request takes more than 1 second
       loadingTimeout = setTimeout(() => {
         if (quotaLoading()) {
           setShowLoadingIndicator(true);
         }
       }, 1000);
-      
+
       // Load both media count and storage quotas
       const [quotaData, storageData] = await Promise.all([
         quotasService.getResourceQuota(
@@ -157,9 +158,9 @@
         quotasService.getResourceQuota(
           props.store.organizations.selectedId,
           'storage'
-        )
+        ),
       ]);
-      
+
       setQuota(quotaData);
       setStorageQuota(storageData);
     } catch (error) {
@@ -366,10 +367,14 @@
                   mediaUpdate
                 );
                 refreshData();
-                toast.success(`Media "${showModal()?.name}" updated successfully`);
+                toast.success(
+                  `Media "${showModal()?.name}" updated successfully`
+                );
                 return true;
               } catch (error) {
-                toast.error(`Error updating media ${showModal()?.name}: ${error}`);
+                toast.error(
+                  `Error updating media ${showModal()?.name}: ${error}`
+                );
                 return false;
               }
             }}
@@ -410,18 +415,18 @@
           mainAction: (
             <div style="display: flex; align-items: center; gap: 1rem;">
               <Show when={quota()}>
-                <QuotaIndicator 
-                  used={quota()!.used} 
-                  total={quota()!.total} 
+                <QuotaIndicator
+                  used={quota()!.used}
+                  total={quota()!.total}
                   resourceName="Medias"
                   compact
                   isLoading={showLoadingIndicator()}
                 />
               </Show>
               <Show when={storageQuota()}>
-                <QuotaIndicator 
-                  used={storageQuota()!.used} 
-                  total={storageQuota()!.total} 
+                <QuotaIndicator
+                  used={storageQuota()!.used}
+                  total={storageQuota()!.total}
                   resourceName=""
                   compact
                   isLoading={showLoadingIndicator()}
