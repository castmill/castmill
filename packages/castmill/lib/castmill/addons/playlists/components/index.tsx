--- conflicted
+++ resolved
@@ -186,11 +186,8 @@
       );
 
       refreshData();
-<<<<<<< HEAD
       toast.success(`Playlist "${resource.name}" removed successfully`);
-=======
       loadQuota(); // Reload quota after deletion
->>>>>>> ea0f9330
     } catch (error) {
       toast.error(`Error removing playlist ${resource.name}: ${error}`);
     }
@@ -210,11 +207,8 @@
       );
 
       refreshData();
-<<<<<<< HEAD
       toast.success(`${selectedPlaylists().size} playlist(s) removed successfully`);
-=======
       loadQuota(); // Reload quota after deletion
->>>>>>> ea0f9330
     } catch (error) {
       toast.error(`Error removing playlists: ${error}`);
     }
@@ -232,7 +226,6 @@
         >
           <PlaylistAddForm
             onSubmit={async (name: string) => {
-<<<<<<< HEAD
               try {
                 const result = await PlaylistsService.addPlaylist(
                   props.store.env.baseUrl,
@@ -245,22 +238,10 @@
                   setShowModal(true);
                   refreshData();
                   toast.success(`Playlist "${name}" created successfully`);
+                  loadQuota(); // Reload quota after creation
                 }
               } catch (error) {
                 toast.error(`Error creating playlist: ${error}`);
-=======
-              const result = await PlaylistsService.addPlaylist(
-                props.store.env.baseUrl,
-                props.store.organizations.selectedId,
-                name
-              );
-              setShowAddPlaylistModal(false);
-              if (result?.data) {
-                setCurrentPlaylist(result.data);
-                setShowModal(true);
-                refreshData();
-                loadQuota(); // Reload quota after creation
->>>>>>> ea0f9330
               }
             }}
           />
