--- conflicted
+++ resolved
@@ -1,12 +1,8 @@
 import { BsCheckLg } from 'solid-icons/bs';
 import { BsEye } from 'solid-icons/bs';
-<<<<<<< HEAD
+
 import { AiOutlineDelete, AiOutlineEdit } from 'solid-icons/ai';
-import { Component, createSignal, Show, onMount } from 'solid-js';
-=======
-import { AiOutlineDelete } from 'solid-icons/ai';
 import { Component, createEffect, createSignal, Show, onMount, on } from 'solid-js';
->>>>>>> 60b7c73b
 
 import {
   Button,
@@ -35,11 +31,8 @@
 import { PlaylistView } from './playlist-view';
 import { AddonStore, AddonComponentProps } from '../../common/interfaces/addon-store';
 import { PlaylistAddForm } from './playlist-add-form';
-<<<<<<< HEAD
 import { PlaylistDetails } from './playlist-details';
-=======
 import { useTeamFilter } from '../../common/hooks';
->>>>>>> 60b7c73b
 
 const PlaylistsPage: Component<AddonComponentProps> = (props) => {
   const toast = useToast();
