--- conflicted
+++ resolved
@@ -13,12 +13,9 @@
   TableViewRef,
   FetchDataOptions,
   ConfirmDialog,
-<<<<<<< HEAD
   Timestamp,
-=======
   ToastProvider,
   useToast,
->>>>>>> eba42b87
 } from '@castmill/ui-common';
 import { JsonPlaylist } from '@castmill/player';
 import { PlaylistsService } from '../services/playlists.service';
