--- conflicted
+++ resolved
@@ -1,31 +1,14 @@
-<<<<<<< HEAD
-import { Component, createSignal, createEffect, Show } from 'solid-js';
-import { ComboBox, useToast } from '@castmill/ui-common';
-=======
 import { Component, createSignal, createMemo } from 'solid-js';
-import { Button, ComboBox, TableView, TableViewRef, Column, TableAction } from '@castmill/ui-common';
->>>>>>> 4138a13b
+import { Button, ComboBox, TableView, TableViewRef, Column, TableAction, useToast } from '@castmill/ui-common';
 import { Device } from '../interfaces/device.interface';
 import { AiOutlineDelete } from 'solid-icons/ai';
 import styles from './devices.module.scss';
 import { DevicesService, JsonChannel } from '../services/devices.service';
 
-<<<<<<< HEAD
-// Initialize channel to undefined by default
-const [channel, setChannel] = createSignal<JsonChannel | undefined>(undefined);
-
-export const Channels: Component<{
-  baseUrl: string;
-  organizationId: string;
-  device: Device;
-}> = (props) => {
-  const toast = useToast();
-  // Add a createEffect to initialize the default channel
-  createEffect(async () => {
-=======
 export const Channels: Component<{ baseUrl: string; organizationId: string, device: Device }> = (
   props
 ) => {
+  const toast = useToast();
   // Store channels in a local state
   const [channels, setChannels] = createSignal<JsonChannel[]>([]);
   const [selectedChannels, setSelectedChannels] = createSignal(new Set<number>());
@@ -85,7 +68,6 @@
     search?: string;
     filters?: Record<string, string | boolean>;
   }) => {
->>>>>>> 4138a13b
     try {
       // First fetch the device's assigned channels
       const deviceChannels = await DevicesService.fetchChannelByDeviceId(
@@ -103,6 +85,7 @@
       };
     } catch (error) {
       console.error('Failed to fetch device channels:', error);
+      toast.error('Failed to fetch device channels');
       return { data: [], count: 0 };
     }
   };
@@ -113,7 +96,7 @@
       // Check if this channel is already assigned
       const isAlreadyAssigned = channels().some(ch => ch.id === selectedChannel.id);
       if (isAlreadyAssigned) {
-        alert('This channel is already assigned to the device.');
+        toast.error('This channel is already assigned to the device.');
         return;
       }
 
@@ -126,8 +109,9 @@
       
       // Refresh the table to show the updated list
       refreshData();
+      toast.success(`Channel "${selectedChannel.name}" added successfully`);
     } catch (e) {
-      alert(`Failed to add channel: ${e}`);
+      toast.error(`Failed to add channel: ${e}`);
     }
   };
 
@@ -135,7 +119,7 @@
   const removeChannel = async (channelId: number) => {
     // Only allow removal if there will still be at least one channel remaining
     if (channels().length <= 1) {
-      alert('At least one channel must be assigned to the device.');
+      toast.error('At least one channel must be assigned to the device.');
       return;
     }
 
@@ -148,59 +132,13 @@
       
       // Refresh the table to show the updated list
       refreshData();
+      toast.success('Channel removed successfully');
     } catch (e) {
-      alert(`Failed to remove channel: ${e}`);
+      toast.error(`Failed to remove channel: ${e}`);
     }
   };
 
   return (
-<<<<<<< HEAD
-    <div class="channels">
-      <h2>Channels</h2>
-      <ComboBox<JsonChannel>
-        id={123}
-        label={'Set Device Channel'}
-        placeholder={'Select Channel'}
-        value={channel()}
-        renderItem={(item: JsonChannel) => {
-          return (
-            <div class={styles['channelCombobox']}>
-              <div>{item.name}</div>
-            </div>
-          );
-        }}
-        fetchItems={async (page: number, pageSize: number, search: string) => {
-          const channels = await DevicesService.fetchChannels(
-            props.baseUrl,
-            props.organizationId,
-            {
-              page: {
-                num: page,
-                size: pageSize,
-              },
-              sortOptions: {
-                key: 'name',
-                direction: 'ascending',
-              },
-              search,
-            }
-          );
-          return channels;
-        }}
-        onSelect={async (selectedChannel: JsonChannel) => {
-          try {
-            await DevicesService.setChannelByDeviceId(
-              props.baseUrl,
-              props.organizationId,
-              props.device.id,
-              selectedChannel.id
-            );
-            setChannel(selectedChannel);
-            toast.success(`Device channel set to "${selectedChannel.name}"`);
-          } catch (e) {
-            toast.error(`Failed to set device channel: ${e}`);
-          }
-=======
     <div class={styles.deviceDetails}>
       {/* Channel table */}
       <h3>Assigned Channels</h3>
@@ -214,7 +152,6 @@
           actions,
           onRowSelect,
           hideCheckboxes: true
->>>>>>> 4138a13b
         }}
         pagination={{ itemsPerPage }}
       
