--- conflicted
+++ resolved
@@ -1,13 +1,9 @@
-import { Component, createSignal, createMemo } from 'solid-js';
+import { Component, createSignal, createEffect } from 'solid-js';
 import { Button, ComboBox, TableView, TableViewRef, Column, TableAction } from '@castmill/ui-common';
 import { Device } from '../interfaces/device.interface';
 import { AiOutlineDelete } from 'solid-icons/ai';
 import styles from './devices.module.scss';
 import { DevicesService, JsonChannel } from '../services/devices.service';
-
-<<<<<<< HEAD
-// Initialize channel to undefined by default
-const [channel, setChannel] = createSignal<JsonChannel | undefined>(undefined);
 
 export const Channels: Component<{ 
   baseUrl: string; 
@@ -16,12 +12,7 @@
   t?: (key: string, params?: Record<string, any>) => string;
 }> = (props) => {
   const t = props.t || ((key: string) => key);
-  // Add a createEffect to initialize the default channel
-  createEffect(async () => {
-=======
-export const Channels: Component<{ baseUrl: string; organizationId: string, device: Device }> = (
-  props
-) => {
+  
   // Store channels in a local state
   const [channels, setChannels] = createSignal<JsonChannel[]>([]);
   const [selectedChannels, setSelectedChannels] = createSignal(new Set<number>());
@@ -41,25 +32,25 @@
     }
   };
 
-  // Define table columns
+  // Define table columns with i18n
   const columns = [
-    { key: 'id', title: 'ID', sortable: false },
-    { key: 'name', title: 'Name', sortable: false },
-    { key: 'timezone', title: 'Timezone', sortable: false },
+    { key: 'id', title: t('common.id'), sortable: false },
+    { key: 'name', title: t('common.name'), sortable: false },
+    { key: 'timezone', title: t('common.timezone'), sortable: false },
   ] as Column<JsonChannel>[];
 
-  // Define table actions
+  // Define table actions with i18n
   const actions: TableAction<JsonChannel>[] = [
     {
       icon: AiOutlineDelete,
       handler: async (item: JsonChannel) => {
         await removeChannel(item.id);
       },
-      label: 'Remove',
+      label: t('common.remove'),
       props: (item: JsonChannel) => ({
         // Disable the delete button if this is the only channel
         disabled: channels().length <= 1,
-        title: channels().length <= 1 ? 'Cannot delete the last remaining channel.' : undefined
+        title: channels().length <= 1 ? t('devices.cannotDeleteLastChannel') : undefined
       })
     }
   ];
@@ -81,7 +72,6 @@
     search?: string;
     filters?: Record<string, string | boolean>;
   }) => {
->>>>>>> 4138a13b
     try {
       // First fetch the device's assigned channels
       const deviceChannels = await DevicesService.fetchChannelByDeviceId(
@@ -150,74 +140,29 @@
   };
 
   return (
-<<<<<<< HEAD
-    <div class="channels">
-      <h2>{t('common.channels')}</h2>
-      <ComboBox<JsonChannel>
-        id={123}
-        label={t('devices.setDeviceChannel')}
-        placeholder={t('devices.selectChannel')}
-        value={channel()}
-        renderItem={(item: JsonChannel) => {
-          return (
-            <div class={styles['channelCombobox']}>
-              <div>{item.name}</div>
-            </div>
-          );
-        }}
-        fetchItems={async (page: number, pageSize: number, search: string) => {
-          const channels = await DevicesService.fetchChannels(props.baseUrl, props.organizationId, {
-            page: {
-              num: page,
-              size: pageSize,
-            },
-            sortOptions: {
-              key: 'name',
-              direction: 'ascending',
-            },
-            search,
-          });
-          return channels;
-        }}
-        onSelect={async (selectedChannel: JsonChannel) => {
-          try {
-            await DevicesService.setChannelByDeviceId(
-              props.baseUrl,
-              props.organizationId,
-              props.device.id,
-              selectedChannel.id
-            );
-            setChannel(selectedChannel);
-          } catch (e) {
-            alert(t('devices.errors.setChannelFailed', { error: e }));
-          }
-=======
     <div class={styles.deviceDetails}>
       {/* Channel table */}
-      <h3>Assigned Channels</h3>
+      <h3>{t('devices.assignedChannels')}</h3>
       <TableView
-        title="Assigned Channels"
+        title={t('devices.assignedChannels')}
         resource="channels"
         fetchData={fetchChannelsData}
         ref={setRef}
         table={{
           columns,
           actions,
-          onRowSelect,
-          hideCheckboxes: true
->>>>>>> 4138a13b
+          onRowSelect
         }}
         pagination={{ itemsPerPage }}
-      
       />
 
       {/* Channel selector */}
       <div class={styles.addChannel}>
-        <h3>Add Channel</h3>
+        <h3>{t('devices.addChannel')}</h3>
         <ComboBox<JsonChannel>
           id="channel-selector"
-          label="Select Channel to Add"
-          placeholder="Select Channel"
+          label={t('devices.selectChannelToAdd')}
+          placeholder={t('devices.selectChannel')}
           renderItem={(item: JsonChannel) => (
             <div class={styles.channelCombobox}>
               <div>{item.name}</div>
