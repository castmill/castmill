--- conflicted
+++ resolved
@@ -369,12 +369,9 @@
       "invalidEmail": "无效的电子邮件",
       "cannotRemoveLastAdmin": "你不能移除组织最后一位管理员。",
       "invalidRole": "所选角色对该组织无效。",
-<<<<<<< HEAD
       "mediaInUseAsLogo": "无法删除正在用作组织标志的媒体",
-      "loadMedias": "加载媒体失败"
-=======
+      "loadMedias": "加载媒体失败",
       "updateRoleFailed": "更新成员角色失败"
->>>>>>> 1910bb21
     },
     "messages": {
       "memberRemoved": "已成功移除成员 {{name}}",
@@ -396,7 +393,6 @@
       "member": "可以访问和编辑团队资源",
       "installer": "用于设备注册的临时令牌（24小时后过期）"
     },
-<<<<<<< HEAD
     "logo": "标志",
     "logoSettings": "标志设置",
     "selectLogo": "选择标志",
@@ -405,15 +401,13 @@
     "logoUpdated": "标志更新成功",
     "logoRemoved": "标志删除成功",
     "noLogo": "未选择标志",
-    "noMediasAvailable": "没有可用的图像。请先上传图像。"
-=======
+    "noMediasAvailable": "没有可用的图像。请先上传图像。",
     "dialogs": {
       "removeMemberTitle": "从组织中移除用户",
       "removeMemberMessage": "您确定要从组织中移除成员\"{{name}}\"吗？",
       "removeMembersTitle": "从组织中移除成员",
       "removeMembersMessage": "您确定要从组织中移除以下成员吗？"
     }
->>>>>>> 1910bb21
   },
   "playlists": {
     "title": "播放列表",
