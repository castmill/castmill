--- conflicted
+++ resolved
@@ -389,24 +389,17 @@
       "invalidEmail": "E-mail invalide",
       "cannotRemoveLastAdmin": "Vous ne pouvez pas supprimer le dernier administrateur de l'organisation.",
       "invalidRole": "Le rôle sélectionné n'est pas valide pour cette organisation.",
-<<<<<<< HEAD
-=======
       "mediaInUseAsLogo": "Impossible de supprimer un média utilisé comme logo d'organisation",
       "loadMedias": "Échec du chargement des médias",
       "updateRoleFailed": "Échec de la mise à jour du rôle du membre",
->>>>>>> 333047fb
       "cannotRemoveLastUser": "Vous ne pouvez pas partir car vous êtes le seul membre de cette organisation."
     },
     "messages": {
       "memberRemoved": "Le membre {{name}} a été supprimé avec succès",
       "membersRemoved": "Les membres ont été supprimés avec succès",
       "leftOrganization": "Vous avez quitté l'organisation {{name}}",
-<<<<<<< HEAD
-      "noOrganizationsRemaining": "Vous avez quitté votre dernière organisation. Veuillez contacter un administrateur pour être invité à une organisation."
-=======
       "noOrganizationsRemaining": "Vous avez quitté votre dernière organisation. Veuillez contacter un administrateur pour être invité à une organisation.",
       "invitationSent": "Invitation envoyée à {{email}}"
->>>>>>> 333047fb
     },
     "teamRoleInstaller": "[TODO: Translate] Installer (24h)",
     "roleDescriptions": {
@@ -423,8 +416,6 @@
       "member": "Peut accéder et modifier les ressources de l'équipe",
       "installer": "Jeton temporaire pour l'enregistrement d'appareil (expire dans 24h)"
     },
-<<<<<<< HEAD
-=======
     "logo": "Logo de l'organisation",
     "logoSettings": "Paramètres du logo",
     "selectLogo": "Sélectionner le logo",
@@ -440,7 +431,6 @@
       "removeMembersTitle": "Retirer les membres de l'organisation",
       "removeMembersMessage": "Êtes-vous sûr de vouloir retirer les membres suivants de l'organisation?"
     },
->>>>>>> 333047fb
     "leaveOrganizationTitle": "Quitter cette organisation",
     "leaveOrganizationDescription": "Quitter supprime votre accès aux ressources de l'organisation immédiatement.",
     "leaveOrganizationAction": "Quitter l'organisation",
@@ -699,7 +689,6 @@
     "teamLabel": "Équipe",
     "teamPlaceholder": "Sélectionner une équipe",
     "teamClear": "Effacer le filtre d'équipe"
-<<<<<<< HEAD
   },
   "shortcuts": {
     "showShortcutsLegend": "Afficher les raccourcis clavier",
@@ -720,7 +709,5 @@
       "title": "Raccourcis clavier",
       "description": "Utilisez ces raccourcis pour naviguer plus rapidement"
     }
-=======
->>>>>>> 333047fb
   }
 }