{
  "common": {
    "save": "Save",
    "cancel": "Cancel",
    "delete": "Delete",
    "edit": "Edit",
    "rename": "Rename",
    "add": "Add",
    "remove": "Remove",
    "close": "Close",
    "confirm": "Confirm",
    "back": "Back",
    "next": "Next",
    "search": "Search...",
    "loading": "Loading...",
    "error": "Error",
    "success": "Success",
    "name": "Name",
    "email": "Email",
    "password": "Password",
    "settings": "Settings",
    "profile": "Profile",
    "logout": "Logout",
    "login": "Login",
    "signup": "Sign Up",
    "language": "Language",
    "create": "Create",
    "view": "View",
    "status": "Status",
    "created": "Created",
    "updated": "Updated",
    "type": "Type",
    "unknown": "Unknown",
    "notAvailable": "N/A",
    "id": "ID",
    "role": "Role",
    "insertedAt": "Inserted At",
    "expiresAt": "Expires At",
    "loadingAddons": "Loading addons...",
    "notFound": "404 Not Found",
    "pageNotFound": "Sorry, the page you are looking for does not exist.",
    "requestedPath": "Requested path",
    "goToDashboard": "Go to Dashboard",
    "copyright": "© 2011-2025 Castmill™",
    "invitedEmail": "Invited Email:",
    "acceptInvitation": "Accept Invitation",
    "loadingInvitation": "Loading invitation...",
    "actions": "Actions",
    "fileName": "File Name",
    "size": "Size",
    "progress": "Progress",
    "version": "Version",
    "timezone": "Timezone",
    "addonLoadingError": "Addon Loading Error",
    "addonError": "Addon Error",
    "backToLogin": "Back to Login",
    "time": "Time",
    "message": "Message",
    "timestamp": "Timestamp",
    "url": "URL",
    "accessed": "Accessed",
    "mimeType": "MIME Type",
    "ip": "IP Address",
    "description": "Description",
    "online": "Online",
    "offline": "Offline",
    "update": "Update",
    "reset": "Reset",
    "addedOn": "Added on",
    "lastUpdatedOn": "Last updated on",
    "details": "Details",
    "channels": "Channels",
    "preview": "Preview",
    "cache": "Cache",
    "maintainance": "Maintenance",
    "events": "Events",
    "telemetry": "Telemetry",
    "selectImage": "Select an Image",
    "selectMedia": "Select a Media",
    "youIndicator": "(you)"
  },
  "filters": {
    "teamLabel": "Team",
    "teamPlaceholder": "Select team",
    "teamClear": "Clear team filter"
  },
  "sidebar": {
    "organization": "Organization",
    "channels": "Channels",
    "teams": "Teams",
    "usage": "Usage",
    "devices": "Devices",
    "content": "Content",
    "playlists": "Playlists",
    "medias": "Medias",
    "widgets": "Widgets",
    "members": "Members"
  },
  "topbar": {
    "help": "Help",
    "notifications": "Notifications"
  },
  "settings": {
    "title": "Settings",
    "description": "Manage your account information and preferences",
    "profile": "Profile Information",
    "name": "Name",
    "email": "Email",
    "saveProfile": "Save Profile",
    "saveSuccess": "Profile updated successfully!",
    "unsavedChanges": "You have unsaved changes",
    "credentials": "Credentials",
    "credentialsDescription": "Manage your login credentials",
    "addCredential": "Add Credential",
    "credentialName": "Credential Name",
    "deleteCredential": "Delete Credential",
    "deleteConfirm": "Are you sure you want to delete this credential?",
    "emailVerification": "Email Verification",
    "emailVerified": "Email is verified",
    "emailNotVerified": "Email is not verified",
    "sendVerification": "Send Verification Email",
    "verificationSent": "Verification email sent!",
    "sessionExpired": "Your session has expired. Redirecting to login...",
    "failedLoadCredentials": "Failed to load credentials. Please try refreshing the page.",
    "languageSettings": "Language Settings",
    "selectLanguage": "Select your preferred language",
    "confirmDeletePasskey": "Are you sure you want to remove this passkey?\n\nNote: This will remove the passkey from your account, but you may need to manually delete it from your device's settings (like iCloud Keychain, Google Password Manager, or Windows Hello).\n\nMake sure you have tested your other passkey(s) work before removing this one.",
    "fullName": "Full Name",
    "emailAddress": "Email Address",
    "placeholderFullName": "Enter your full name",
    "placeholderEmail": "Enter your email address",
    "emailChangeWarning": "Changes to your email address will require verification before taking effect.",
    "emailVerificationRequired": "Email verification required!",
    "emailVerificationMessage": "A verification email has been sent to {{email}}. Please check your inbox and click the verification link.",
    "saveChanges": "Save Changes",
    "profileUpdatedSuccess": "Profile updated successfully!",
    "securityAuthentication": "Security & Authentication",
    "passkeys": "Passkeys",
    "passkeysDescription": "Your account uses passkeys for secure, passwordless authentication. Passkeys are stored securely on your device and provide better security than traditional passwords.",
    "yourPasskeys": "Your Passkeys",
    "loadingPasskeys": "Loading passkeys...",
    "noPasskeysFound": "No passkeys found.",
    "passkeyName": "Passkey Name",
    "placeholderPasskeyName": "Enter a name for this passkey",
    "addNewPasskey": "Add New Passkey",
    "addPasskeyHelp": "Add a passkey for another device or browser",
    "rename": "Rename",
    "added": "Added",
    "accountManagement": "Account Management",
    "deleteAccount": "Delete Account",
    "deleteAccountDescription": "Permanently delete your account and all associated data. This action cannot be undone.",
    "deleteAccountButton": "Delete Account",
    "deleteAccountConfirm": "Are you sure?",
    "deleteAccountWarning": "This will permanently delete your account.",
    "deleteAccountYes": "Yes, Delete Account",
    "deleteAccountSuccess": "Account deleted successfully. Redirecting...",
    "deleteAccountError": "Failed to delete account. Please try again.",
    "soleAdministratorError": "Cannot delete account. You are the sole administrator of '{{orgName}}' which has other members. Please promote another user to admin first.",
    "soleAdministratorErrorGeneric": "Cannot delete account. You are the sole administrator of one or more organizations with other members. Please promote another user to admin first.",
    "retry": "Retry",
    "errors": {
      "loadCredentials": "Failed to load credentials. Please try refreshing the page.",
      "updateProfile": "Failed to update profile. Please try again.",
      "deleteAccount": "Failed to delete account. Please try again.",
      "deletePasskey": "Failed to delete passkey. Please try again.",
      "updatePasskeyName": "Failed to update passkey name. Please try again.",
      "passkeyCreationCancelled": "Passkey creation was cancelled or timed out.",
      "sessionExpired": "Authentication error: Your session may have expired. Please refresh the page and try again.",
      "addPasskeyFailed": "Failed to add passkey: {{error}}",
      "addPasskey": "Failed to add new passkey. Please try again."
    }
  },
  "usage": {
    "title": "Usage",
    "resourceUsage": "Resource Usage",
    "resource": "Resource",
    "used": "Used",
    "total": "Total",
    "progress": "Progress",
    "description": "Monitor your organization's quota usage across all resources",
    "loadingUsageData": "Loading usage data...",
    "quotaLimitReached": "Quota limit reached",
    "approachingLimit": "Approaching limit",
    "noUsageData": "No usage data available",
    "unableToLoad": "Unable to load resource usage information",
    "errors": {
      "fetchUsageData": "Failed to fetch usage data: {{error}}"
    }
  },
  "content": {
    "title": "Content",
    "description": "Overview of your content resources and quota usage",
    "playlists": "Playlists",
    "medias": "Media Files",
    "storage": "Storage",
    "widgets": "Widgets",
    "used": "Used",
    "total": "Total",
    "loadingUsageData": "Loading usage data...",
    "quotaLimitReached": "Quota limit reached",
    "approachingLimit": "Approaching limit",
    "noUsageData": "No usage data available",
    "unableToLoad": "Unable to load resource usage information"
  },
  "teams": {
    "title": "Teams",
    "addTeam": "Add Team",
    "newTeam": "New Team",
    "teamTitle": "Team \"{{name}}\"",
    "description": "Details of your team",
    "removeTeam": "Remove Team",
    "removeTeams": "Remove Teams",
    "confirmRemoveTeam": "Are you sure you want to remove team \"{{name}}\"?",
    "confirmRemoveTeams": "Are you sure you want to remove the following teams?",
    "members": "Members",
    "memberSelection": {
      "selectUser": "Select User",
      "searchUser": "Search for a user..."
    },
    "invitations": "Invitations",
    "invitationAcceptSuccess": "Invitation accepted successfully",
    "invitationDeleteSuccess": "Invitation deleted successfully",
    "invitationAcceptError": "Failed to accept invitation",
    "invitationDeleteError": "Failed to delete invitation",
    "deleteSuccess": "Teams deleted successfully",
    "teamsRemovedSuccessfully": "Teams removed successfully",
    "confirmDeleteInvitation": {
      "title": "Delete Invitation",
      "message": "Are you sure you want to delete the invitation for {{email}}?"
    },
    "removeInvitationFromTeam": "Remove Invitation from Team",
    "removeInvitationsFromTeam": "Remove Invitations from Team",
    "confirmRemoveInvitation": "Are you sure you want to remove the invitation for {{email}}?",
    "confirmRemoveInvitations": "Are you sure you want to remove the following invitations from the team?",
    "invitationRemovedSuccessfully": "Invitation for {{email}} removed successfully",
    "invitationsRemovedSuccessfully": "Invitations removed successfully",
    "medias": "Medias",
    "playlists": "Playlists",
    "devices": "Devices",
    "channels": "Channels",
    "addedOn": "Added on",
    "lastUpdatedOn": "Last updated on",
    "enterTeamName": "Enter team name",
    "insertedAt": "Inserted At",
    "expiresAt": "Expires At",
    "inviteMember": "Invite Member",
    "inviteMemberDescription": "Add a new member to the team",
    "enterMember": "Enter member",
    "leaveTeamTitle": "Leave this team",
    "leaveTeamDescription": "Leaving removes your access to team resources immediately.",
    "leaveTeamAction": "Leave team",
    "leaveTeamLastAdminWarning": "Add another admin before leaving to keep this team managed.",
    "addResourceToTeam": "Add Resource to Team",
    "addResourcesToTeams": "Add Resources to Teams",
    "confirmAddResources": "Are you sure you want to add the following resources?",
    "errors": {
      "removeTeam": "Error removing team {{name}}: {{error}}",
      "removeTeams": "Error removing teams: {{error}}",
      "saveTeam": "Error saving team: {{error}}",
      "openViewModal": "open view modal",
      "removeResource": "Error removing resource from team: {{error}}",
      "removeResources": "Error removing resources from team: {{error}}",
      "addResourceToTeam": "Error adding resource to team: {{error}}",
      "cannotRemoveLastAdmin": "You can't remove the last admin of a team."
    },
    "messages": {
      "memberRemoved": "Member {{name}} removed successfully",
      "membersRemoved": "Members removed successfully",
      "invitationSent": "Invitation sent to {{email}}",
      "leftTeam": "You left the team {{name}}",
      "roleUpdated": "Role updated successfully for {{name}}"
    },
    "dialogs": {
      "removeMemberTitle": "Remove User From Team",
      "removeMemberMessage": "Are you sure you want to remove member \"{{name}}\" from the team?",
      "removeMembersTitle": "Remove Members From Team",
      "removeMembersMessage": "Are you sure you want to remove the following members from the team?"
    },
    "invitation": {
      "title": "Team Invitation",
      "emailAddress": "Email Address",
      "teamRole": "Team Role",
      "expired": "This invitation has expired.",
      "accepting": "Accepting...",
      "accept": "Accept Invitation"
    }
  },
  "channels": {
    "title": "Channels",
    "addChannel": "Add Channel",
    "newChannel": "New Channel",
    "channelTitle": "Channel \"{{name}}\"",
    "description": "Details of your channel",
    "removeChannel": "Remove Channel",
    "removeChannels": "Remove Channels",
    "confirmRemoveChannel": "Are you sure you want to remove channel \"{{name}}\"?",
    "confirmRemoveChannels": "Are you sure you want to remove the following channels?",
    "enterChannelName": "Enter Channel name",
    "defaultPlaylist": "Default playlist",
    "selectPlaylist": "Select Playlist",
    "clearDefaultPlaylist": "Clear default playlist",
    "dragPlaylists": "Drag playlists",
    "repeatWeekly": "Repeat Weekly?",
    "calendarEntryDetails": "Calendar entry details",
    "removeChannelEntry": "Remove Channel Entry",
    "cannotDeleteChannel": "Cannot Delete Channel",
    "success": {
      "updateDefaultPlaylist": "Default playlist updated successfully",
      "clearDefaultPlaylist": "Default playlist cleared successfully"
    },
    "errors": {
      "removeChannel": "Error removing channel {{name}}: {{error}}",
      "removeChannels": "Error removing channels: {{error}}",
      "addChannel": "Error adding channel: {{error}}",
      "saveChannel": "Error saving channel: {{error}}",
      "updateDefaultPlaylist": "Failed to update channel default playlist: {{error}}",
      "clearDefaultPlaylist": "Failed to clear channel default playlist: {{error}}",
      "updateChannelEntry": "Error updating channel entry: {{error}}"
    }
  },
  "organization": {
    "title": "Organization",
    "users": "Users",
    "invitations": "Invitations",
    "update": "Update",
    "placeholderName": "Enter organization name",
    "inviteMember": "Invite Member",
    "enterMemberEmail": "Enter member's email",
    "role": "Role",
    "changeRole": "Change Role",
    "roleAdmin": "Admin",
    "roleManager": "Manager",
    "roleMember": "Member",
    "roleEditor": "Editor",
    "rolePublisher": "Publisher",
    "roleDeviceManager": "Device Manager",
    "roleGuest": "Guest",
    "teamRoleAdmin": "Team Admin",
    "teamRoleMember": "Team Member",
    "teamRoleInstaller": "Installer (24h)",
    "roleDescriptions": {
      "admin": "Full access including organization management",
      "manager": "Can manage teams and most resources",
      "member": "Standard user (default), can manage content",
      "editor": "Full content management, cannot manage teams",
      "publisher": "Like editor plus publish workflow actions",
      "device_manager": "Full device and channel management",
      "guest": "Read-only access to resources"
    },
    "teamRoleDescriptions": {
      "admin": "Can manage team members and resources",
      "member": "Can access and edit team resources",
      "installer": "Temporary token for device registration (expires in 24h)"
    },
    "errors": {
      "updateOrganization": "Error updating organization: {{error}}",
      "emailRequired": "Email is required",
      "invalidEmail": "Invalid email",
      "cannotRemoveLastAdmin": "You can't remove the last admin of an organization.",
      "invalidRole": "The selected role is not valid for this organization.",
      "updateRoleFailed": "Failed to update member role"
    },
    "messages": {
      "memberRemoved": "Member {{name}} removed successfully",
      "membersRemoved": "Members removed successfully",
      "invitationSent": "Invitation sent to {{email}}"
<<<<<<< HEAD
=======
    },
    "dialogs": {
      "removeMemberTitle": "Remove User From Organization",
      "removeMemberMessage": "Are you sure you want to remove member \"{{name}}\" from the organization?",
      "removeMembersTitle": "Remove Members From Organization",
      "removeMembersMessage": "Are you sure you want to remove the following members from the organization?"
>>>>>>> 1910bb21
    }
  },
  "login": {
    "title": "Login",
    "email": "Email",
    "password": "Password",
    "loginButton": "Login",
    "signupLink": "Don't have an account? Sign up",
    "ready": "Ready",
    "loading": "Loading...",
    "loginWithPasskey": "Login with Passkey",
    "privacyPolicy": "Privacy Policy",
    "lostCredentials": "Lost your credentials?"
  },
  "credentialRecovery": {
    "title": "Recover Your Credentials",
    "checkYourEmail": "Check Your Email",
    "addNewPasskey": "Add New Passkey"
  },
  "signup": {
    "title": "Sign up",
    "continueWithPasskey": "Continue with Passkey",
    "privacyPolicy": "Privacy Policy",
    "checkYourEmail": "Check your Email",
    "errors": {
      "couldNotCreateCredential": "Could not create credential",
      "couldNotGetPublicKey": "Could not get public key",
      "invalidCredential": "Invalid credential",
      "signupFailed": "Something went wrong when signing up, contact support. ERROR: {{error}}"
    }
  },
  "search": {
    "title": "Search",
    "description": "This is the search page. You can find all the search results here..."
  },
  "errors": {
    "generic": "An error occurred. Please try again.",
    "networkError": "Network error. Please check your connection.",
    "unauthorized": "Unauthorized. Please log in again.",
    "unknownResourceType": "Unknown resource type: {{resourceType}}",
    "serverUnreachable": "Cannot Connect to Server",
    "serverUnreachableDescription": "The backend server is currently unreachable. This usually means the server is not running or there's a network issue.",
    "checkServerRunning": "Make sure the Castmill server is running",
    "checkNetworkConnection": "Check your network connection",
    "checkServerUrl": "Verify the server URL in your configuration",
    "retryConnection": "Retry Connection"
  },
  "playlists": {
    "title": "Playlists",
    "addPlaylist": "Add Playlist",
    "createNewPlaylist": "Create a new playlist",
    "playlistTitle": "Playlist \"{{name}}\"",
    "buildPlaylist": "Build your playlist here",
    "renamePlaylist": "Rename Playlist",
    "playlistUpdated": "Playlist \"{{name}}\" updated successfully",
    "errorUpdating": "Error updating playlist {{name}}: {{error}}",
    "removePlaylist": "Remove Playlist",
    "removePlaylists": "Remove Playlists",
    "confirmRemovePlaylist": "Are you sure you want to remove playlist \"{{name}}\"?",
    "confirmRemovePlaylists": "Are you sure you want to remove the following playlists?",
    "errorRemovingPlaylist": "Error removing playlist {{name}}: {{error}}",
    "errorRemovingPlaylists": "Error removing playlists: {{error}}",
    "enterPlaylistName": "Enter Playlist name",
    "dragToAdd": "Drag to add"
  },
  "widgets": {
    "title": "Widgets",
    "uploadWidget": "Upload Widget",
    "uploadDescription": "Upload a JSON widget definition file.",
    "widgetDetails": "Widget details",
    "updateInterval": "Update Interval",
    "viewDetails": "View Details",
    "template": "Template",
    "optionsSchema": "Options Schema",
    "dataSchema": "Data Schema"
  },
  "devices": {
    "title": "Devices",
    "addDevice": "Add Device",
    "registerDevice": "Register device",
    "registerDescription": "And start displaying content on it",
    "deviceDetails": "Details of your device",
    "removeDevice": "Remove Device",
    "removeDevices": "Remove Devices",
    "confirmRemove": "Are you sure you want to remove device \"{{name}}\"?",
    "confirmRemoveMultiple": "Are you sure you want to remove the following devices?",
    "deviceRegisteredSuccess": "Device registered successfully",
    "deviceRemovedSuccess": "Device \"{{name}}\" removed successfully",
    "devicesRemovedSuccess": "{{count}} device(s) removed successfully",
    "errorRegisteringDevice": "Error registering device: {{error}}",
    "errorRemovingDevice": "Error removing device {{name}}: {{error}}",
    "errorRemovingDevices": "Error removing devices: {{error}}",
    "setDeviceChannel": "Set Device Channel",
    "selectChannel": "Select Channel",
    "assignedChannels": "Assigned Channels",
    "addChannel": "Add Channel",
    "selectChannelToAdd": "Select Channel to Add",
    "cannotDeleteLastChannel": "Cannot delete the last remaining channel.",
    "registerAnother": "Register Another",
    "enterDeviceName": "Enter device name",
    "pincode": "Pincode",
    "enterPincode": "Enter {{length}}-character pincode",
    "pincodeDescription": "The pincode will be shown on the device's screen.",
    "register": "Register",
    "preview": {
      "placeholder": "Preview"
    },
    "telemetry": {
      "placeholder": "Traces, Logs, Metrics and Connectivity (WiFi quality, etc.)"
    },
    "maintenance": {
      "refresh": "Refresh",
      "refreshDescription": "Refreshes the device. Useful if the device is still running but exhibiting anomalous behaviour",
      "clearCache": "Clear Cache",
      "clearCacheDescription": "Clear the cache to force download of all fresh content",
      "restartApp": "Restart App",
      "restartAppDescription": "Restarts the application",
      "restartDevice": "Restart Device",
      "restartDeviceDescription": "Performs a complete hardware shutdown and start of the device",
      "checkUpdates": "Check for updates",
      "checkUpdatesDescription": "Check for updates and install them. This will not restart the device",
      "updateFirmware": "Update Firmware",
      "updateFirmwareDescription": "Updates the firmware of the device",
      "offlineMessage": "Device is offline, so no commands can be sent to it"
    },
    "errors": {
      "setChannelFailed": "Failed to set device channel: {{error}}",
      "commandFailed": "An error occurred while processing your request"
    }
  },
  "validation": {
    "fieldRequired": "This field is required",
    "minLength": "This field must be at least {{min}} characters long"
  },
  "plurals": {
    "items": {
      "one": "{{count}} item",
      "other": "{{count}} items"
    },
    "users": {
      "one": "{{count}} user",
      "other": "{{count}} users"
    },
    "devices": {
      "one": "{{count}} device",
      "other": "{{count}} devices"
    },
    "daysAgo": {
      "one": "{{count}} day ago",
      "other": "{{count}} days ago"
    }
  },
  "permissions": {
    "noPermission": "You don't have permission to {{action}} {{resource}}",
    "noCreateTeams": "You don't have permission to create teams",
    "noUpdateTeams": "You don't have permission to edit teams",
    "noDeleteTeams": "You don't have permission to delete teams",
    "noCreateOrganizations": "You don't have permission to invite organization members",
    "noUpdateOrganizations": "You don't have permission to manage organization settings",
    "noDeleteOrganizations": "You don't have permission to remove organization members",
    "noCreatePlaylists": "You don't have permission to create playlists",
    "noDeletePlaylists": "You don't have permission to delete playlists",
    "noCreateMedias": "You don't have permission to upload media files",
    "noDeleteMedias": "You don't have permission to delete media files",
    "noCreateWidgets": "You don't have permission to upload widgets",
    "noDeleteWidgets": "You don't have permission to delete widgets",
    "noCreateDevices": "You don't have permission to register devices",
    "noDeleteDevices": "You don't have permission to delete devices",
    "noCreateChannels": "You don't have permission to create channels",
    "noDeleteChannels": "You don't have permission to delete channels",
    "contactAdmin": "Contact your administrator to request access",
    "insufficientRole": "This action requires {{role}} role"
  },
  "organizations": {
    "invitation": {
      "title": "Organization Invitation",
      "emailAddress": "Email Address",
      "expired": "This invitation has expired.",
      "loginToAccept": "Login to accept this invitation",
      "createAccount": "Create your account to accept this invitation",
      "reject": "Reject Invitation",
      "rejecting": "Rejecting...",
      "chooseAction": "Please choose to accept or reject the invitation",
      "acceptSuccess": "Invitation accepted successfully",
      "acceptError": "Error accepting invitation",
      "rejectSuccess": "Invitation rejected successfully",
      "rejectError": "Error rejecting invitation",
      "accountCreated": "Account created successfully!",
      "accountCreationFailed": "Failed to create account",
      "passkeysNotSupported": "Passkeys are not supported in this browser"
    }
  },
  "organization": {
    "title": "Organization",
    "users": "Users",
    "invitations": "Invitations",
    "update": "Update",
    "placeholderName": "Enter organization name",
    "inviteMember": "Invite Member",
    "enterMemberEmail": "Enter member's email",
    "role": "Role",
    "roleAdmin": "Admin",
    "roleManager": "Manager",
    "roleMember": "Member",
    "roleEditor": "Editor",
    "rolePublisher": "Publisher",
    "roleDeviceManager": "Device Manager",
    "roleGuest": "Guest",
    "teamRoleAdmin": "Team Admin",
    "teamRoleMember": "Team Member",
    "teamRoleInstaller": "Installer (24h)",
    "roleDescriptions": {
      "admin": "Full access including organization management",
      "manager": "Can manage teams and most resources",
      "member": "Standard user (default), can manage content",
      "editor": "Full content management, cannot manage teams",
      "publisher": "Like editor plus publish workflow actions",
      "device_manager": "Full device and channel management",
      "guest": "Read-only access to resources"
    },
    "teamRoleDescriptions": {
      "admin": "Can manage team members and resources",
      "member": "Can access and edit team resources",
      "installer": "Temporary token for device registration (expires in 24h)"
    },
    "errors": {
      "updateOrganization": "Error updating organization: {{error}}",
      "emailRequired": "Email is required",
      "invalidEmail": "Invalid email",
      "cannotRemoveLastAdmin": "You can't remove the last admin of an organization.",
      "invalidRole": "The selected role is not valid for this organization.",
      "cannotRemoveLastUser": "You cannot leave as you are the only member of this organization."
    },
    "messages": {
      "memberRemoved": "Member {{name}} removed successfully",
      "membersRemoved": "Members removed successfully",
      "leftOrganization": "You left the organization {{name}}",
      "noOrganizationsRemaining": "You have left your last organization. Please contact an administrator to be invited to an organization."
    },
    "leaveOrganizationTitle": "Leave this organization",
    "leaveOrganizationDescription": "Leaving removes your access to organization resources immediately.",
    "leaveOrganizationAction": "Leave organization",
    "leaveOrganizationLastAdminWarning": "Add another admin before leaving to keep this organization managed.",
    "leaveOrganizationLastUserWarning": "You cannot leave as you are the only member of this organization.",
    "leaveLastOrganizationWarningTitle": "Leave your last organization?",
    "leaveLastOrganizationWarningMessage": "This is your only organization. Leaving it will delete your account and you will lose all access to Castmill. You will need to contact an administrator to be invited back. Are you sure you want to proceed?"
  }
}<|MERGE_RESOLUTION|>--- conflicted
+++ resolved
@@ -364,15 +364,12 @@
       "memberRemoved": "Member {{name}} removed successfully",
       "membersRemoved": "Members removed successfully",
       "invitationSent": "Invitation sent to {{email}}"
-<<<<<<< HEAD
-=======
     },
     "dialogs": {
       "removeMemberTitle": "Remove User From Organization",
       "removeMemberMessage": "Are you sure you want to remove member \"{{name}}\" from the organization?",
       "removeMembersTitle": "Remove Members From Organization",
       "removeMembersMessage": "Are you sure you want to remove the following members from the organization?"
->>>>>>> 1910bb21
     }
   },
   "login": {
