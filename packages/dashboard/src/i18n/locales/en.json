{
  "common": {
    "save": "Save",
    "cancel": "Cancel",
    "delete": "Delete",
    "edit": "Edit",
    "add": "Add",
    "remove": "Remove",
    "close": "Close",
    "confirm": "Confirm",
    "back": "Back",
    "next": "Next",
    "search": "Search...",
    "loading": "Loading...",
    "error": "Error",
    "success": "Success",
    "name": "Name",
    "email": "Email",
    "password": "Password",
    "settings": "Settings",
    "profile": "Profile",
    "logout": "Logout",
    "login": "Login",
    "signup": "Sign Up",
    "language": "Language",
    "create": "Create",
    "view": "View",
    "status": "Status",
    "created": "Created",
    "updated": "Updated",
    "type": "Type",
    "unknown": "Unknown",
    "notAvailable": "N/A",
    "id": "ID",
    "role": "Role",
    "insertedAt": "Inserted At",
    "expiresAt": "Expires At",
    "loadingAddons": "Loading addons...",
    "notFound": "404 Not Found",
    "pageNotFound": "Sorry, the page you are looking for does not exist.",
    "requestedPath": "Requested path",
    "goToDashboard": "Go to Dashboard",
    "copyright": "© 2011-2025 Castmill™",
    "invitedEmail": "Invited Email:",
    "acceptInvitation": "Accept Invitation",
    "loadingInvitation": "Loading invitation...",
    "actions": "Actions",
    "fileName": "File Name",
    "size": "Size",
    "progress": "Progress",
    "version": "Version",
    "timezone": "Timezone",
    "addonLoadingError": "Addon Loading Error",
    "addonError": "Addon Error",
    "backToLogin": "Back to Login",
    "time": "Time",
    "message": "Message",
    "timestamp": "Timestamp",
    "url": "URL",
    "accessed": "Accessed",
    "mimeType": "MIME Type",
    "ip": "IP Address",
    "description": "Description",
    "online": "Online",
    "update": "Update",
    "reset": "Reset",
    "addedOn": "Added on",
    "lastUpdatedOn": "Last updated on",
    "details": "Details",
    "channels": "Channels",
    "preview": "Preview",
    "cache": "Cache",
    "maintainance": "Maintenance",
    "events": "Events",
    "telemetry": "Telemetry",
<<<<<<< HEAD
    "selectImage": "Select an Image",
    "selectVideo": "Select a Video",
    "selectMedia": "Select a Media"
=======
    "youIndicator": "(you)"
  },
  "filters": {
    "teamLabel": "Team",
    "teamPlaceholder": "Select team",
    "teamClear": "Clear team filter"
>>>>>>> 60b7c73b
  },
  "sidebar": {
    "organization": "Organization",
    "channels": "Channels",
    "teams": "Teams",
    "usage": "Usage",
    "devices": "Devices",
    "content": "Content",
    "playlists": "Playlists",
    "medias": "Medias",
    "widgets": "Widgets"
  },
  "topbar": {
    "help": "Help",
    "notifications": "Notifications"
  },
  "settings": {
    "title": "Settings",
    "description": "Manage your account information and preferences",
    "profile": "Profile Information",
    "name": "Name",
    "email": "Email",
    "saveProfile": "Save Profile",
    "saveSuccess": "Profile updated successfully!",
    "unsavedChanges": "You have unsaved changes",
    "credentials": "Credentials",
    "credentialsDescription": "Manage your login credentials",
    "addCredential": "Add Credential",
    "credentialName": "Credential Name",
    "deleteCredential": "Delete Credential",
    "deleteConfirm": "Are you sure you want to delete this credential?",
    "emailVerification": "Email Verification",
    "emailVerified": "Email is verified",
    "emailNotVerified": "Email is not verified",
    "sendVerification": "Send Verification Email",
    "verificationSent": "Verification email sent!",
    "sessionExpired": "Your session has expired. Redirecting to login...",
    "failedLoadCredentials": "Failed to load credentials. Please try refreshing the page.",
    "languageSettings": "Language Settings",
    "selectLanguage": "Select your preferred language",
    "confirmDeletePasskey": "Are you sure you want to remove this passkey?\n\nNote: This will remove the passkey from your account, but you may need to manually delete it from your device's settings (like iCloud Keychain, Google Password Manager, or Windows Hello).\n\nMake sure you have tested your other passkey(s) work before removing this one.",
    "fullName": "Full Name",
    "emailAddress": "Email Address",
    "placeholderFullName": "Enter your full name",
    "placeholderEmail": "Enter your email address",
    "emailChangeWarning": "Changes to your email address will require verification before taking effect.",
    "emailVerificationRequired": "Email verification required!",
    "emailVerificationMessage": "A verification email has been sent to {{email}}. Please check your inbox and click the verification link.",
    "saveChanges": "Save Changes",
    "profileUpdatedSuccess": "Profile updated successfully!",
    "securityAuthentication": "Security & Authentication",
    "passkeys": "Passkeys",
    "passkeysDescription": "Your account uses passkeys for secure, passwordless authentication. Passkeys are stored securely on your device and provide better security than traditional passwords.",
    "yourPasskeys": "Your Passkeys",
    "loadingPasskeys": "Loading passkeys...",
    "noPasskeysFound": "No passkeys found.",
    "passkeyName": "Passkey Name",
    "placeholderPasskeyName": "Enter a name for this passkey",
    "addNewPasskey": "Add New Passkey",
    "addPasskeyHelp": "Add a passkey for another device or browser",
    "rename": "Rename",
    "added": "Added",
    "accountManagement": "Account Management",
    "deleteAccount": "Delete Account",
    "deleteAccountDescription": "Permanently delete your account and all associated data. This action cannot be undone.",
    "deleteAccountButton": "Delete Account",
    "deleteAccountConfirm": "Are you sure?",
    "deleteAccountWarning": "This will permanently delete your account.",
    "deleteAccountYes": "Yes, Delete Account",
    "retry": "Retry",
    "errors": {
      "loadCredentials": "Failed to load credentials. Please try refreshing the page.",
      "updateProfile": "Failed to update profile. Please try again.",
      "deleteAccount": "Failed to delete account. Please try again.",
      "deletePasskey": "Failed to delete passkey. Please try again.",
      "updatePasskeyName": "Failed to update passkey name. Please try again.",
      "passkeyCreationCancelled": "Passkey creation was cancelled or timed out.",
      "sessionExpired": "Authentication error: Your session may have expired. Please refresh the page and try again.",
      "addPasskeyFailed": "Failed to add passkey: {{error}}",
      "addPasskey": "Failed to add new passkey. Please try again."
    }
  },
  "usage": {
    "title": "Usage",
    "resourceUsage": "Resource Usage",
    "resource": "Resource",
    "used": "Used",
    "total": "Total",
    "progress": "Progress",
    "description": "Monitor your organization's quota usage across all resources",
    "loadingUsageData": "Loading usage data...",
    "quotaLimitReached": "Quota limit reached",
    "approachingLimit": "Approaching limit",
    "noUsageData": "No usage data available",
    "unableToLoad": "Unable to load resource usage information",
    "errors": {
      "fetchUsageData": "Failed to fetch usage data: {{error}}"
    }
  },
  "teams": {
    "title": "Teams",
    "addTeam": "Add Team",
    "newTeam": "New Team",
    "teamTitle": "Team \"{{name}}\"",
    "description": "Details of your team",
    "removeTeam": "Remove Team",
    "removeTeams": "Remove Teams",
    "confirmRemoveTeam": "Are you sure you want to remove team \"{{name}}\"?",
    "confirmRemoveTeams": "Are you sure you want to remove the following teams?",
    "members": {
      "selectUser": "Select User",
      "searchUser": "Search for a user..."
    },
    "invitations": "Invitations",
    "invitationAcceptSuccess": "Invitation accepted successfully",
    "invitationDeleteSuccess": "Invitation deleted successfully",
    "invitationAcceptError": "Failed to accept invitation",
    "invitationDeleteError": "Failed to delete invitation",
    "deleteSuccess": "Teams deleted successfully",
    "confirmDeleteInvitation": {
      "title": "Delete Invitation",
      "message": "Are you sure you want to delete the invitation for {{email}}?"
    },
    "removeInvitationFromTeam": "Remove Invitation from Team",
    "removeInvitationsFromTeam": "Remove Invitations from Team",
    "confirmRemoveInvitation": "Are you sure you want to remove the invitation for {{email}}?",
    "confirmRemoveInvitations": "Are you sure you want to remove the following invitations from the team?",
    "invitationRemovedSuccessfully": "Invitation for {{email}} removed successfully",
    "invitationsRemovedSuccessfully": "Invitations removed successfully",
    "medias": "Medias",
    "playlists": "Playlists",
    "devices": "Devices",
    "channels": "Channels",
    "addedOn": "Added on",
    "lastUpdatedOn": "Last updated on",
    "enterTeamName": "Enter team name",
    "insertedAt": "Inserted At",
    "expiresAt": "Expires At",
    "inviteMember": "Invite Member",
    "inviteMemberDescription": "Add a new member to the team",
    "enterMember": "Enter member",
    "leaveTeamTitle": "Leave this team",
    "leaveTeamDescription": "Leaving removes your access to team resources immediately.",
    "leaveTeamAction": "Leave team",
    "leaveTeamLastAdminWarning": "Add another admin before leaving to keep this team managed.",
    "addResourceToTeam": "Add Resource to Team",
    "addResourcesToTeams": "Add Resources to Teams",
    "confirmAddResources": "Are you sure you want to add the following resources?",
    "errors": {
      "removeTeam": "Error removing team {{name}}: {{error}}",
      "removeTeams": "Error removing teams: {{error}}",
      "saveTeam": "Error saving team: {{error}}",
      "openViewModal": "open view modal",
      "removeResource": "Error removing resource from team: {{error}}",
      "removeResources": "Error removing resources from team: {{error}}",
      "addResourceToTeam": "Error adding resource to team: {{error}}",
      "cannotRemoveLastAdmin": "You can't remove the last admin of a team."
    },
    "messages": {
      "memberRemoved": "Member {{name}} removed successfully",
      "membersRemoved": "Members removed successfully",
      "invitationSent": "Invitation sent to {{email}}",
      "leftTeam": "You left the team {{name}}"
    },
    "invitation": {
      "title": "Team Invitation",
      "emailAddress": "Email Address",
      "teamRole": "Team Role",
      "expired": "This invitation has expired.",
      "accepting": "Accepting...",
      "accept": "Accept Invitation"
    }
  },
  "channels": {
    "title": "Channels",
    "addChannel": "Add Channel",
    "newChannel": "New Channel",
    "channelTitle": "Channel \"{{name}}\"",
    "description": "Details of your channel",
    "removeChannel": "Remove Channel",
    "removeChannels": "Remove Channels",
    "confirmRemoveChannel": "Are you sure you want to remove channel \"{{name}}\"?",
    "confirmRemoveChannels": "Are you sure you want to remove the following channels?",
    "enterChannelName": "Enter Channel name",
    "defaultPlaylist": "Default playlist",
    "selectPlaylist": "Select Playlist",
    "dragPlaylists": "Drag playlists",
    "repeatWeekly": "Repeat Weekly?",
    "calendarEntryDetails": "Calendar entry details",
    "removeChannelEntry": "Remove Channel Entry",
    "cannotDeleteChannel": "Cannot Delete Channel",
    "errors": {
      "removeChannel": "Error removing channel {{name}}: {{error}}",
      "removeChannels": "Error removing channels: {{error}}",
      "addChannel": "Error adding channel: {{error}}",
      "saveChannel": "Error saving channel: {{error}}",
      "updateDefaultPlaylist": "Failed to update channel default playlist: {{error}}",
      "updateChannelEntry": "Error updating channel entry: {{error}}"
    }
  },
  "organization": {
    "title": "Organization",
    "users": "Users",
    "invitations": "Invitations",
    "update": "Update",
    "placeholderName": "Enter organization name",
    "inviteMember": "Invite Member",
    "enterMemberEmail": "Enter member's email",
    "role": "Role",
    "roleAdmin": "Admin",
    "roleManager": "Manager",
    "roleMember": "Member",
    "roleEditor": "Editor",
    "rolePublisher": "Publisher",
    "roleDeviceManager": "Device Manager",
    "roleGuest": "Guest",
    "teamRoleAdmin": "Team Admin",
    "teamRoleMember": "Team Member",
    "teamRoleInstaller": "Installer (24h)",
    "roleDescriptions": {
      "admin": "Full access including organization management",
      "manager": "Can manage teams and most resources",
      "member": "Standard user (default), can manage content",
      "editor": "Full content management, cannot manage teams",
      "publisher": "Like editor plus publish workflow actions",
      "device_manager": "Full device and channel management",
      "guest": "Read-only access to resources"
    },
    "teamRoleDescriptions": {
      "admin": "Can manage team members and resources",
      "member": "Can access and edit team resources",
      "installer": "Temporary token for device registration (expires in 24h)"
    },
    "errors": {
      "updateOrganization": "Error updating organization: {{error}}",
      "emailRequired": "Email is required",
      "invalidEmail": "Invalid email",
      "cannotRemoveLastAdmin": "You can't remove the last admin of an organization.",
      "invalidRole": "The selected role is not valid for this organization."
    },
    "messages": {
      "memberRemoved": "Member {{name}} removed successfully",
      "membersRemoved": "Members removed successfully"
    }
  },
  "login": {
    "title": "Login",
    "email": "Email",
    "password": "Password",
    "loginButton": "Login",
    "signupLink": "Don't have an account? Sign up",
    "ready": "Ready",
    "loading": "Loading...",
    "loginWithPasskey": "Login with Passkey",
    "privacyPolicy": "Privacy Policy",
    "lostCredentials": "Lost your credentials?"
  },
  "credentialRecovery": {
    "title": "Recover Your Credentials",
    "checkYourEmail": "Check Your Email",
    "addNewPasskey": "Add New Passkey"
  },
  "signup": {
    "title": "Sign up",
    "continueWithPasskey": "Continue with Passkey",
    "privacyPolicy": "Privacy Policy",
    "checkYourEmail": "Check your Email",
    "errors": {
      "couldNotCreateCredential": "Could not create credential",
      "couldNotGetPublicKey": "Could not get public key",
      "invalidCredential": "Invalid credential",
      "signupFailed": "Something went wrong when signing up, contact support. ERROR: {{error}}"
    }
  },
  "search": {
    "title": "Search",
    "description": "This is the search page. You can find all the search results here..."
  },
  "errors": {
    "generic": "An error occurred. Please try again.",
    "networkError": "Network error. Please check your connection.",
    "unauthorized": "Unauthorized. Please log in again.",
    "unknownResourceType": "Unknown resource type: {{resourceType}}"
  },
  "playlists": {
    "title": "Playlists",
    "addPlaylist": "Add Playlist",
    "createNewPlaylist": "Create a new playlist",
    "playlistTitle": "Playlist \"{{name}}\"",
    "buildPlaylist": "Build your playlist here",
    "removePlaylist": "Remove Playlist",
    "removePlaylists": "Remove Playlists",
    "confirmRemovePlaylist": "Are you sure you want to remove playlist \"{{name}}\"?",
    "confirmRemovePlaylists": "Are you sure you want to remove the following playlists?",
    "errorRemovingPlaylist": "Error removing playlist {{name}}: {{error}}",
    "errorRemovingPlaylists": "Error removing playlists: {{error}}",
    "enterPlaylistName": "Enter Playlist name",
    "dragToAdd": "Drag to add"
  },
  "widgets": {
    "title": "Widgets",
    "uploadWidget": "Upload Widget",
    "uploadDescription": "Upload a JSON widget definition file.",
    "widgetDetails": "Widget details",
    "updateInterval": "Update Interval",
    "viewDetails": "View Details",
    "template": "Template",
    "optionsSchema": "Options Schema",
    "dataSchema": "Data Schema"
  },
  "devices": {
    "title": "Devices",
    "addDevice": "Add Device",
    "registerDevice": "Register device",
    "registerDescription": "And start displaying content on it",
    "deviceDetails": "Details of your device",
    "removeDevice": "Remove Device",
    "removeDevices": "Remove Devices",
    "confirmRemove": "Are you sure you want to remove device \"{{name}}\"?",
    "confirmRemoveMultiple": "Are you sure you want to remove the following devices?",
    "deviceRegisteredSuccess": "Device registered successfully",
    "deviceRemovedSuccess": "Device \"{{name}}\" removed successfully",
    "devicesRemovedSuccess": "{{count}} device(s) removed successfully",
    "errorRegisteringDevice": "Error registering device: {{error}}",
    "errorRemovingDevice": "Error removing device {{name}}: {{error}}",
    "errorRemovingDevices": "Error removing devices: {{error}}",
    "setDeviceChannel": "Set Device Channel",
    "selectChannel": "Select Channel",
    "assignedChannels": "Assigned Channels",
    "addChannel": "Add Channel",
    "selectChannelToAdd": "Select Channel to Add",
    "cannotDeleteLastChannel": "Cannot delete the last remaining channel.",
    "registerAnother": "Register Another",
    "enterDeviceName": "Enter device name",
    "pincode": "Pincode",
    "enterPincode": "Enter {{length}}-character pincode",
    "pincodeDescription": "The pincode will be shown on the device's screen.",
    "register": "Register",
    "preview": {
      "placeholder": "Preview"
    },
    "telemetry": {
      "placeholder": "Traces, Logs, Metrics and Connectivity (WiFi quality, etc.)"
    },
    "maintenance": {
      "refresh": "Refresh",
      "refreshDescription": "Refreshes the device. Useful if the device is still running but exhibiting anomalous behaviour",
      "clearCache": "Clear Cache",
      "clearCacheDescription": "Clear the cache to force download of all fresh content",
      "restartApp": "Restart App",
      "restartAppDescription": "Restarts the application",
      "restartDevice": "Restart Device",
      "restartDeviceDescription": "Performs a complete hardware shutdown and start of the device",
      "checkUpdates": "Check for updates",
      "checkUpdatesDescription": "Check for updates and install them. This will not restart the device",
      "updateFirmware": "Update Firmware",
      "updateFirmwareDescription": "Updates the firmware of the device",
      "offlineMessage": "Device is offline, so no commands can be sent to it"
    },
    "errors": {
      "setChannelFailed": "Failed to set device channel: {{error}}",
      "commandFailed": "An error occurred while processing your request"
    }
  },
  "validation": {
    "fieldRequired": "This field is required",
    "minLength": "This field must be at least {{min}} characters long"
  },
  "plurals": {
    "items": {
      "one": "{{count}} item",
      "other": "{{count}} items"
    },
    "users": {
      "one": "{{count}} user",
      "other": "{{count}} users"
    },
    "devices": {
      "one": "{{count}} device",
      "other": "{{count}} devices"
    },
    "daysAgo": {
      "one": "{{count}} day ago",
      "other": "{{count}} days ago"
    }
  },
  "permissions": {
    "noPermission": "You don't have permission to {{action}} {{resource}}",
    "noCreateTeams": "You don't have permission to create teams",
    "noUpdateTeams": "You don't have permission to edit teams",
    "noDeleteTeams": "You don't have permission to delete teams",
    "noCreateOrganizations": "You don't have permission to invite organization members",
    "noUpdateOrganizations": "You don't have permission to manage organization settings",
    "noDeleteOrganizations": "You don't have permission to remove organization members",
    "noCreatePlaylists": "You don't have permission to create playlists",
    "noDeletePlaylists": "You don't have permission to delete playlists",
    "noCreateMedias": "You don't have permission to upload media files",
    "noDeleteMedias": "You don't have permission to delete media files",
    "noCreateWidgets": "You don't have permission to upload widgets",
    "noDeleteWidgets": "You don't have permission to delete widgets",
    "noCreateDevices": "You don't have permission to register devices",
    "noDeleteDevices": "You don't have permission to delete devices",
    "noCreateChannels": "You don't have permission to create channels",
    "noDeleteChannels": "You don't have permission to delete channels",
    "contactAdmin": "Contact your administrator to request access",
    "insufficientRole": "This action requires {{role}} role"
  },
  "organizations": {
    "invitation": {
      "title": "Organization Invitation",
      "emailAddress": "Email Address",
      "expired": "This invitation has expired.",
      "loginToAccept": "Login to accept this invitation",
      "createAccount": "Create your account to accept this invitation"
    }
  }
}<|MERGE_RESOLUTION|>--- conflicted
+++ resolved
@@ -73,18 +73,15 @@
     "maintainance": "Maintenance",
     "events": "Events",
     "telemetry": "Telemetry",
-<<<<<<< HEAD
     "selectImage": "Select an Image",
     "selectVideo": "Select a Video",
     "selectMedia": "Select a Media"
-=======
     "youIndicator": "(you)"
   },
   "filters": {
     "teamLabel": "Team",
     "teamPlaceholder": "Select team",
     "teamClear": "Clear team filter"
->>>>>>> 60b7c73b
   },
   "sidebar": {
     "organization": "Organization",
