--- conflicted
+++ resolved
@@ -335,12 +335,9 @@
       "invalidEmail": "Ungültige E-Mail",
       "cannotRemoveLastAdmin": "Du kannst den letzten Administrator einer Organisation nicht entfernen.",
       "invalidRole": "Die ausgewählte Rolle ist für diese Organisation nicht gültig.",
-<<<<<<< HEAD
       "mediaInUseAsLogo": "Medien, die als Organisationslogo verwendet werden, können nicht gelöscht werden",
-      "loadMedias": "Fehler beim Laden von Medien"
-=======
+      "loadMedias": "Fehler beim Laden von Medien",
       "updateRoleFailed": "Fehler beim Aktualisieren der Mitgliederrolle"
->>>>>>> 1910bb21
     },
     "messages": {
       "memberRemoved": "Mitglied {{name}} wurde erfolgreich entfernt",
@@ -362,7 +359,6 @@
       "member": "Kann auf Teamressourcen zugreifen und diese bearbeiten",
       "installer": "Temporäres Token für Geräteregistrierung (läuft in 24h ab)"
     },
-<<<<<<< HEAD
     "logo": "Logo",
     "logoSettings": "Logo-Einstellungen",
     "selectLogo": "Logo auswählen",
@@ -371,15 +367,13 @@
     "logoUpdated": "Logo erfolgreich aktualisiert",
     "logoRemoved": "Logo erfolgreich entfernt",
     "noLogo": "Kein Logo ausgewählt",
-    "noMediasAvailable": "Keine Bilder verfügbar. Bitte laden Sie zuerst ein Bild hoch."
-=======
+    "noMediasAvailable": "Keine Bilder verfügbar. Bitte laden Sie zuerst ein Bild hoch.",
     "dialogs": {
       "removeMemberTitle": "Benutzer aus Organisation entfernen",
       "removeMemberMessage": "Sind Sie sicher, dass Sie das Mitglied \"{{name}}\" aus der Organisation entfernen möchten?",
       "removeMembersTitle": "Mitglieder aus Organisation entfernen",
       "removeMembersMessage": "Sind Sie sicher, dass Sie die folgenden Mitglieder aus der Organisation entfernen möchten?"
     }
->>>>>>> 1910bb21
   },
   "login": {
     "title": "Anmelden",
