--- conflicted
+++ resolved
@@ -80,13 +80,9 @@
     },
     "addonError": "アドオンエラー",
     "backToLogin": "ログインに戻る",
-<<<<<<< HEAD
-    "selectImage": "画像を選択",
     "selectVideo": "ビデオを選択",
-=======
     "offline": "[TODO: Translate] Offline",
     "selectImage": "画像を選択",
->>>>>>> 1caecc09
     "selectMedia": "メディアを選択"
   },
   "topbar": {
@@ -302,9 +298,6 @@
     "generic": "エラーが発生しました。もう一度お試しください。",
     "networkError": "ネットワークエラーです。接続を確認してください。",
     "unauthorized": "認証されていません。再度ログインしてください。",
-<<<<<<< HEAD
-    "unknownResourceType": "不明なリソースタイプ: {{resourceType}}"
-=======
     "unknownResourceType": "不明なリソースタイプ: {{resourceType}}",
     "serverUnreachable": "サーバーに接続できません",
     "serverUnreachableDescription": "バックエンドサーバーに現在アクセスできません。通常、サーバーが実行されていないか、ネットワークの問題があることを意味します。",
@@ -312,7 +305,6 @@
     "checkNetworkConnection": "ネットワーク接続を確認してください",
     "checkServerUrl": "設定でサーバー URL を確認してください",
     "retryConnection": "接続を再試行"
->>>>>>> 1caecc09
   },
   "sidebar": {
     "organization": "組織",
@@ -389,7 +381,8 @@
     "messages": {
       "memberRemoved": "メンバー{{name}}を正常に削除しました",
       "membersRemoved": "メンバーを正常に削除しました",
-      "invitationSent": "{{email}}に招待を送信しました"
+      "leftOrganization": "組織 {{name}} を離れました",
+      "noOrganizationsRemaining": "最後の組織を離れました。組織に招待されるには管理者にお問い合わせください。"
     },
     "teamRoleInstaller": "[TODO: Translate] Installer (24h)",
     "roleDescriptions": {
@@ -411,7 +404,14 @@
       "removeMemberMessage": "メンバー「{{name}}」を組織から削除してもよろしいですか？",
       "removeMembersTitle": "組織からメンバーを削除",
       "removeMembersMessage": "以下のメンバーを組織から削除してもよろしいですか？"
-    }
+    },
+    "leaveOrganizationTitle": "この組織を離れる",
+    "leaveOrganizationDescription": "離れると、組織のリソースへのアクセスが即座に削除されます。",
+    "leaveOrganizationAction": "組織を離れる",
+    "leaveOrganizationLastAdminWarning": "この組織を管理し続けるために、離れる前に別の管理者を追加してください。",
+    "leaveOrganizationLastUserWarning": "この組織の唯一のメンバーであるため、離れることはできません。",
+    "leaveLastOrganizationWarningTitle": "最後の組織を離れますか？",
+    "leaveLastOrganizationWarningMessage": "これはあなたの唯一の組織です。離れるとアカウントが削除され、Castmillへのすべてのアクセスが失われます。再度招待されるには管理者に連絡する必要があります。続行してもよろしいですか？"
   },
   "playlists": {
     "title": "プレイリスト",
