--- conflicted
+++ resolved
@@ -385,12 +385,8 @@
       "memberRemoved": "メンバー{{name}}を正常に削除しました",
       "membersRemoved": "メンバーを正常に削除しました",
       "leftOrganization": "組織 {{name}} を離れました",
-<<<<<<< HEAD
-      "noOrganizationsRemaining": "最後の組織を離れました。組織に招待されるには管理者にお問い合わせください。"
-=======
       "noOrganizationsRemaining": "最後の組織を離れました。組織に招待されるには管理者にお問い合わせください。",
       "invitationSent": "{{email}}に招待状を送信しました"
->>>>>>> e8dd0fb5
     },
     "teamRoleInstaller": "[TODO: Translate] Installer (24h)",
     "roleDescriptions": {
@@ -414,8 +410,6 @@
     "leaveOrganizationLastUserWarning": "この組織の唯一のメンバーであるため、離れることはできません。",
     "leaveLastOrganizationWarningTitle": "最後の組織を離れますか？",
     "leaveLastOrganizationWarningMessage": "これはあなたの唯一の組織です。離れるとアカウントが削除され、Castmillへのすべてのアクセスが失われます。再度招待されるには管理者に連絡する必要があります。続行してもよろしいですか？",
-<<<<<<< HEAD
-=======
     "settings": "設定",
     "changeRole": "役割を変更",
     "dialogs": {
@@ -424,7 +418,6 @@
       "removeMembersTitle": "組織からメンバーを削除",
       "removeMembersMessage": "以下のメンバーを組織から削除してもよろしいですか？"
     },
->>>>>>> e8dd0fb5
     "logo": "ロゴ",
     "logoSettings": "ロゴ設定",
     "selectLogo": "ロゴを選択",
