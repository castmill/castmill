import { Component, createSignal, onMount, Show } from 'solid-js';
import { useNavigate, useSearchParams } from '@solidjs/router';
import { useToast } from '@castmill/ui-common';

import { arrayBufferToBase64, base64URLToArrayBuffer } from '../utils';

import './signup.scss';

import { baseUrl, origin, domain } from '../../env';
import { useI18n } from '../../i18n';

/**
 * Sign Up Component.
 *
 * This component is responsible for handling the sign up process.
 * It requires an existing "SignUp" row in the database that matches
 * the email and the challenege. This guarantees that the email is
 * verified and controlled by the user. The challenge is a random
 * string that is sent to the user's email and is used to verify
 * that the user has access to the email.
 *
 */

interface SignUpQueryParams {
  [key: string]: string;
  signup_id: string;
  email: string;
  challenge: string;
}

const SignUp: Component = () => {
  const { t } = useI18n();
  const navigate = useNavigate();
  const toast = useToast();

  const [isMounted, setIsMounted] = createSignal<boolean>(false);
  const [status, setStatus] = createSignal<string>('Ready');
  const [supportsPasskeys, setSupportsPasskeys] = createSignal<boolean>(false);

  const [searchParams, setSearchParams] = useSearchParams<SignUpQueryParams>();

  const encoder = new TextEncoder(); // Creates a new encoder

  const { email, signup_id, challenge } = searchParams;

  if (!email || !signup_id || !challenge) {
    setStatus('Invalid query params');
  }

  async function checkPasskeysSupport() {
    if (
      !window.PublicKeyCredential ||
      !PublicKeyCredential.isConditionalMediationAvailable
    ) {
      return false;
    }
    const [conditional, userVerifiying] = await Promise.all([
      PublicKeyCredential.isConditionalMediationAvailable(),
      PublicKeyCredential.isUserVerifyingPlatformAuthenticatorAvailable(),
    ]);
    return conditional && userVerifiying;
  }

  async function signupWithPasskey() {
    const createOptions: CredentialCreationOptions = {
      publicKey: {
        // rp -> Relying Party
        rp: {
          id: domain, // your domain (should be sent from the server I guess)
          name: 'Castmill AB', // your company name
        },
        user: {
          id: encoder.encode(signup_id!),
          name: email!,
          displayName: email!,
        },
        pubKeyCredParams: [
          { type: 'public-key', alg: -8 }, // Ed25519
          { type: 'public-key', alg: -7 }, // ES256
          { type: 'public-key', alg: -257 }, // RS256
        ],
        challenge: base64URLToArrayBuffer(searchParams.challenge!),
        authenticatorSelection: {
          userVerification: 'required',
          requireResidentKey: true,
        },
        /*
        authenticatorSelection: {
          authenticatorAttachment: "platform",
          requireResidentKey: true,
        },
        */
      },
    };

    const credential = await navigator.credentials.create(createOptions);
    if (!credential) {
<<<<<<< HEAD
      alert(t('signup.errors.couldNotCreateCredential'));
=======
      toast.error('Could not create credential');
>>>>>>> 29749f50
      return;
    }

    const publicKeyCredential = credential as PublicKeyCredential;
    const authAttestationResponse =
      publicKeyCredential.response as AuthenticatorAttestationResponse;
    const publicKey = authAttestationResponse.getPublicKey();
    if (!publicKey) {
<<<<<<< HEAD
      alert(t('signup.errors.couldNotGetPublicKey'));
=======
      toast.error('Could not get public key');
>>>>>>> 29749f50
      return;
    }

    const clientDataJSON = new TextDecoder().decode(
      authAttestationResponse.clientDataJSON
    );
    const clientData = JSON.parse(clientDataJSON);

    console.log({ clientData, authAttestationResponse, publicKey });

    if (
      clientData.type !== 'webauthn.create' ||
      ('crossOrigin' in clientData && clientData.crossOrigin) ||
      clientData.origin !== origin
    ) {
<<<<<<< HEAD
      alert(t('signup.errors.invalidCredential'));
=======
      toast.error('Invalid credential');
>>>>>>> 29749f50
      return;
    }

    // Send the credential to the server to be stored
    const result = await fetch(`${baseUrl}/signups/${signup_id}/users`, {
      method: 'POST',
      headers: {
        'Content-Type': 'application/json',
      },
      body: JSON.stringify({
        email,
        challenge,
        credential_id: credential.id,
        public_key_spki: arrayBufferToBase64(publicKey),
        raw_id: arrayBufferToBase64(publicKeyCredential.rawId),
        client_data_json: clientDataJSON,
      }),
      credentials: 'include', // Essential for including cookies
    });

    if (!result.ok) {
<<<<<<< HEAD
      alert(t('signup.errors.signupFailed', { error: result.statusText }));
=======
      toast.error(
        `Something went wrong when signing up, contact support. ERROR: ${result.statusText}`
      );
>>>>>>> 29749f50
    } else {
      toast.success('Account created successfully!');
      navigate('/');
    }
  }

  onMount(async () => {
    if (!(await checkPasskeysSupport())) {
      setStatus('Passkey not supported');
      return;
    } else {
      setSupportsPasskeys(true);
    }
    setIsMounted(true);
  });

  return (
    <Show when={isMounted()}>
      <div class="castmill-signup">
        <div class="login-box">
          <h2>{t('signup.title')}</h2>

          <input type="text" placeholder={email} value={email} disabled />
          <button
            class="login-button"
            onClick={signupWithPasskey}
            disabled={!supportsPasskeys()}
          >
            {t('signup.continueWithPasskey')}
          </button>

          <p class="status">Status: {status()}</p>
          <Show when={!supportsPasskeys()}>
            <p class="warn">
              Your browser does not support Passkeys. Link here with more
              info...
            </p>
          </Show>

          <div class="privacy">
            <p>
              We care about your privacy. Read our{' '}
              <a href="#">{t('signup.privacyPolicy')}</a>.
            </p>
          </div>
        </div>
      </div>
    </Show>
  );
};

export default SignUp;<|MERGE_RESOLUTION|>--- conflicted
+++ resolved
@@ -95,11 +95,7 @@
 
     const credential = await navigator.credentials.create(createOptions);
     if (!credential) {
-<<<<<<< HEAD
-      alert(t('signup.errors.couldNotCreateCredential'));
-=======
-      toast.error('Could not create credential');
->>>>>>> 29749f50
+      toast.error(t('signup.errors.couldNotCreateCredential'));
       return;
     }
 
@@ -108,11 +104,7 @@
       publicKeyCredential.response as AuthenticatorAttestationResponse;
     const publicKey = authAttestationResponse.getPublicKey();
     if (!publicKey) {
-<<<<<<< HEAD
-      alert(t('signup.errors.couldNotGetPublicKey'));
-=======
-      toast.error('Could not get public key');
->>>>>>> 29749f50
+      toast.error(t('signup.errors.couldNotGetPublicKey'));
       return;
     }
 
@@ -128,11 +120,7 @@
       ('crossOrigin' in clientData && clientData.crossOrigin) ||
       clientData.origin !== origin
     ) {
-<<<<<<< HEAD
-      alert(t('signup.errors.invalidCredential'));
-=======
-      toast.error('Invalid credential');
->>>>>>> 29749f50
+      toast.error(t('signup.errors.invalidCredential'));
       return;
     }
 
@@ -154,13 +142,9 @@
     });
 
     if (!result.ok) {
-<<<<<<< HEAD
-      alert(t('signup.errors.signupFailed', { error: result.statusText }));
-=======
       toast.error(
-        `Something went wrong when signing up, contact support. ERROR: ${result.statusText}`
+        t('signup.errors.signupFailed', { error: result.statusText })
       );
->>>>>>> 29749f50
     } else {
       toast.success('Account created successfully!');
       navigate('/');
