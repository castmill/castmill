--- conflicted
+++ resolved
@@ -185,66 +185,6 @@
         </Show>
 
         <div class="login-container">
-<<<<<<< HEAD
-          <div class="login-box">
-            <Switch fallback={<SignUpEmailSent />}>
-              <Match when={error()}>
-                <div class="error">{error()}</div>
-              </Match>
-              <Match when={!showEmailSent()}>
-                <h2>Login</h2>
-
-                <button
-                  class="signup-button"
-                  onClick={loginWithPasskey}
-                  disabled={!supportsPasskeys()}
-                >
-                  {t('login.loginWithPasskey')}
-                </button>
-
-                <div>
-                  <p>or</p>
-                </div>
-
-                <h2>{t('common.signUp')}</h2>
-
-                <input
-                  type="text"
-                  placeholder="Email"
-                  value={email()}
-                  onChange={handleEmailChange}
-                />
-                <button
-                  class="login-button"
-                  onClick={startSignupProcess}
-                  disabled={disabledSignUp()}
-                >
-                  Continue
-                </button>
-
-                <p class="status">Status: {status()}</p>
-                <Show when={!supportsPasskeys()}>
-                  <p class="warn">
-                    Your browser does not support Passkeys. Link here with more
-                    info...
-                  </p>
-                </Show>
-
-                <div class="privacy">
-                  <p>
-                    We care about your privacy. Read our{' '}
-                    <a href="#">{t('login.privacyPolicy')}</a>.
-                  </p>
-                </div>
-                <div>
-                  <p>
-                    <a href="#">{t('login.lostCredentials')}</a>
-                  </p>
-                </div>
-              </Match>
-            </Switch>
-          </div>
-=======
           <Show
             when={!showRecoverCredentials()}
             fallback={
@@ -266,15 +206,14 @@
                     onClick={loginWithPasskey}
                     disabled={!supportsPasskeys()}
                   >
-                    Login with Passkey
+                    {t('login.loginWithPasskey')}
                   </button>
 
                   <div>
                     <p>or</p>
                   </div>
 
-                  <h2>Sign Up</h2>
-
+                  <h2>{t('common.signUp')}</h2>
                   <input
                     type="text"
                     placeholder="Email"
@@ -320,7 +259,6 @@
               </Switch>
             </div>
           </Show>
->>>>>>> 29749f50
         </div>
       </div>
     </Show>
