--- conflicted
+++ resolved
@@ -16,12 +16,10 @@
   TeamsService,
 } from '../../services/teams.service';
 import { ResourceChooser } from './resource-chooser';
-<<<<<<< HEAD
+
 import { useI18n } from '../../i18n';
-=======
 import { QuotaIndicator } from '../../components/quota-indicator';
 import { QuotasService, ResourceQuota } from '../../services/quotas.service';
->>>>>>> 29749f50
 
 const itemsPerPage = 10;
 
@@ -43,8 +41,6 @@
   setSelectedResources(rowsSelected);
 };
 
-<<<<<<< HEAD
-=======
 const openModal = () => {
   // TODO: Implement view modal
   console.log('View modal not yet implemented');
@@ -66,7 +62,6 @@
   },
 ];
 
->>>>>>> 29749f50
 const addResource = () => {
   setShowAddResourceDialog(true);
 };
@@ -77,7 +72,6 @@
   resourceType: string;
   resourceName: string;
 }) => {
-<<<<<<< HEAD
   const { t } = useI18n();
 
   const openModal = () => {
@@ -99,9 +93,7 @@
       label: t('common.remove'),
     },
   ];
-=======
   const toast = useToast();
->>>>>>> 29749f50
   const resourceKey = `${props.resourceName.toLowerCase()}`;
   const itemIdKey = `${props.resourceName.toLocaleLowerCase()}_id`;
 
@@ -168,11 +160,7 @@
       toast.success('Resource removed from team successfully');
       setShowConfirmDialog(false);
     } catch (error) {
-<<<<<<< HEAD
-      alert(t('teams.errors.removeResource', { error: String(error) }));
-=======
-      toast.error(`Error removing resource from team: ${error}`);
->>>>>>> 29749f50
+      toast.error(t('teams.errors.removeResource', { error: String(error) }));
     }
   };
 
@@ -196,11 +184,7 @@
       toast.success('Resources removed from team successfully');
       setShowConfirmDialogMultiple(false);
     } catch (error) {
-<<<<<<< HEAD
-      alert(t('teams.errors.removeResources', { error: String(error) }));
-=======
-      toast.error(`Error removing resources from team: ${error}`);
->>>>>>> 29749f50
+      toast.error(t('teams.errors.removeResources', { error: String(error) }));
     }
   };
 
