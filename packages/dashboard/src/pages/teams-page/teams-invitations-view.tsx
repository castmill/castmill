/**
 * Team Members View
 *
 * (c) Castmill 2025
 */

import {
  IconButton,
  TableView,
  FetchDataOptions,
  ConfirmDialog,
  TableViewRef,
<<<<<<< HEAD
  Timestamp,
=======
  useToast,
>>>>>>> eba42b87
} from '@castmill/ui-common';
import { TeamsService } from '../../services/teams.service';
import { AiOutlineDelete } from 'solid-icons/ai';
import { createSignal } from 'solid-js';

interface Invitation {
  id: number;
  email: string;
  status: string;
}

const [data, setData] = createSignal<Invitation[]>([], {
  equals: false,
});

const [currentInvitation, setCurrentInvitation] = createSignal<Invitation>();
const [showConfirmDialogMultiple, setShowConfirmDialogMultiple] =
  createSignal(false);

const [showConfirmDialog, setShowConfirmDialog] = createSignal(false);

const [selectedInvitations, setSelectedInvitations] = createSignal(
  new Set<number>()
);

const onRowSelect = (rowsSelected: Set<number>) => {
  setSelectedInvitations(rowsSelected);
};

const itemsPerPage = 10;

const columns = [
  { key: 'email', title: 'Email', sortable: true },
  { key: 'status', title: 'Status', sortable: true },
  { 
    key: 'inserted_at', 
    title: 'Inserted At', 
    sortable: true,
    render: (item: any) => <Timestamp value={item.inserted_at} mode="relative" />
  },
  { 
    key: 'expires_at', 
    title: 'Expires At', 
    sortable: true,
    render: (item: any) => <Timestamp value={item.expires_at} mode="relative" />
  },
];

const actions = [
  {
    icon: AiOutlineDelete,
    handler: (item: any) => {
      setCurrentInvitation(item);
      setShowConfirmDialog(true);
    },
    label: 'Remove',
  },
];

export const TeamInvitationsView = (props: {
  organizationId: string;
  teamId: number;
  onRemove: (invitation: Invitation) => void;
}) => {
  const toast = useToast();

  const fetchData = async (opts: FetchDataOptions) => {
    const result = await TeamsService.fetchInvitations(
      props.organizationId,
      props.teamId,
      opts
    );
    setData(result.data);
    return result;
  };

  let tableViewRef: TableViewRef<number, Invitation>;

  const setRef = (ref: TableViewRef<number, Invitation>) => {
    tableViewRef = ref;
  };

  const refreshData = () => {
    if (tableViewRef) {
      tableViewRef.reloadData();
    }
  };

  const confirmRemoveInvitationFromTeam = async (invitation?: Invitation) => {
    if (!invitation) {
      return;
    }

    try {
      await TeamsService.removeInvitationFromTeam(
        props.organizationId,
        props.teamId,
        invitation.id
      );

      refreshData();
      toast.success(`Invitation for ${invitation.email} removed successfully`);
      setShowConfirmDialog(false);
    } catch (error) {
      toast.error((error as Error).message);
    }
  };

  const confirmRemoveMultipleMembersFromTeam = async () => {
    try {
      await Promise.all(
        Array.from(selectedInvitations()).map((invitationId) =>
          TeamsService.removeInvitationFromTeam(
            props.organizationId,
            props.teamId,
            invitationId
          )
        )
      );

      refreshData();
      toast.success('Invitations removed successfully');
      setShowConfirmDialogMultiple(false);
    } catch (error) {
      toast.error((error as Error).message);
    }
  };

  return (
    <>
      <ConfirmDialog
        show={showConfirmDialog()}
        title={`Remove Invitation From Team`}
        message={`Are you sure you want to remove the invitation of member "${currentInvitation()?.email}" from the team?`}
        onClose={() => setShowConfirmDialog(false)}
        onConfirm={() => confirmRemoveInvitationFromTeam(currentInvitation())}
      />

      <ConfirmDialog
        show={showConfirmDialogMultiple()}
        title={`Remove members From Team`}
        message={`Are you sure you want to remove the following members from the team?`}
        onClose={() => setShowConfirmDialogMultiple(false)}
        onConfirm={() => confirmRemoveMultipleMembersFromTeam()}
      >
        <div style="margin: 1.5em; line-height: 1.5em;">
          {Array.from(selectedInvitations()).map((invitationId) => {
            const invitation = data().find((d) => d.id === invitationId);
            return <div>{`- ${invitation?.email}`}</div>;
          })}
        </div>
      </ConfirmDialog>

      <TableView
        title=""
        resource="invitations"
        fetchData={fetchData}
        ref={setRef}
        toolbar={{
          actions: (
            <div>
              <IconButton
                onClick={() => setShowConfirmDialogMultiple(true)}
                icon={AiOutlineDelete}
                color="primary"
                disabled={selectedInvitations().size === 0}
              />
            </div>
          ),
        }}
        table={{
          columns,
          actions,
          onRowSelect,
        }}
        pagination={{ itemsPerPage }}
        itemIdKey="user_id"
      ></TableView>
    </>
  );
};<|MERGE_RESOLUTION|>--- conflicted
+++ resolved
@@ -10,11 +10,8 @@
   FetchDataOptions,
   ConfirmDialog,
   TableViewRef,
-<<<<<<< HEAD
   Timestamp,
-=======
   useToast,
->>>>>>> eba42b87
 } from '@castmill/ui-common';
 import { TeamsService } from '../../services/teams.service';
 import { AiOutlineDelete } from 'solid-icons/ai';
