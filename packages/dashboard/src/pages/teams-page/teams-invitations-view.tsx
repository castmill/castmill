--- conflicted
+++ resolved
@@ -44,8 +44,7 @@
 
 const itemsPerPage = 10;
 
-<<<<<<< HEAD
-=======
+
 const columns = [
   { key: 'email', title: 'Email', sortable: true },
   { key: 'status', title: 'Status', sortable: true },
@@ -67,31 +66,22 @@
   },
 ];
 
-const actions = [
-  {
-    icon: AiOutlineDelete,
-    handler: (item: any) => {
-      setCurrentInvitation(item);
-      setShowConfirmDialog(true);
-    },
-    label: 'Remove',
-  },
-];
-
->>>>>>> 29749f50
 export const TeamInvitationsView = (props: {
   organizationId: string;
   teamId: number;
   onRemove: (invitation: Invitation) => void;
 }) => {
-<<<<<<< HEAD
   const { t } = useI18n();
 
   const columns = [
     { key: 'email', title: t('common.email'), sortable: true },
     { key: 'status', title: t('common.status'), sortable: true },
-    { key: 'inserted_at', title: t('common.insertedAt'), sortable: true },
-    { key: 'expires_at', title: t('common.expiresAt'), sortable: true },
+    { key: 'inserted_at', title: t('common.insertedAt'), sortable: true,  render: (item: any) => (
+      <Timestamp value={item.inserted_at} mode="relative" />
+    ), },
+    { key: 'expires_at', title: t('common.expiresAt'), sortable: true,  render: (item: any) => (
+      <Timestamp value={item.expires_at} mode="relative" />
+    ), },
   ];
 
   const actions = [
@@ -104,9 +94,8 @@
       label: t('common.remove'),
     },
   ];
-=======
+
   const toast = useToast();
->>>>>>> 29749f50
 
   const fetchData = async (opts: FetchDataOptions) => {
     const result = await TeamsService.fetchInvitations(
