/**
 * Team Resources View
 *
 * (c) Castmill 2025
 */

import { TabItem, Tabs } from '@castmill/ui-common';
import { User } from '../../interfaces/user.interface';
import { TeamMembersView } from './team-members-view';
import { TeamInvitationsView } from './teams-invitations-view';
import { useI18n } from '../../i18n';

export const TeamResourcesView = (props: {
  organizationId: string;
  teamId: number;
  onRemove: (member: User) => void;
}) => {
  const { t } = useI18n();

  const resourcesTabs: TabItem[] = [
    {
      title: t('teams.members'),
      content: () => (
        <TeamMembersView
          organizationId={props.organizationId}
          teamId={props.teamId}
          onRemove={(member) => {
            console.log('Remove member', member);
          }}
        />
      ),
    },
    {
      title: t('teams.invitations'),
      content: () => (
        <TeamInvitationsView
          organizationId={props.organizationId}
          teamId={props.teamId}
          onRemove={(member) => {
            console.log('Remove member', member);
          }}
        />
      ),
    },
<<<<<<< HEAD
=======
    {
      title: t('teams.medias'),
      content: () => (
        <ResourcesView
          organizationId={props.organizationId}
          teamId={props.teamId}
          resourceType="medias"
          resourceName="Media"
        />
      ),
    },
    {
      title: t('teams.playlists'),
      content: () => <div>{t('teams.playlists')}</div>,
    },
    {
      title: t('teams.devices'),
      content: () => <div>{t('teams.devices')}</div>,
    },
    {
      title: t('teams.channels'),
      content: () => <div>{t('teams.channels')}</div>,
    },
    { title: t('teams.title'), content: () => <div>{t('teams.title')}</div> },
>>>>>>> 36e68eb1
  ];

  return <Tabs tabs={resourcesTabs} initialIndex={0} />;
};<|MERGE_RESOLUTION|>--- conflicted
+++ resolved
@@ -42,33 +42,6 @@
         />
       ),
     },
-<<<<<<< HEAD
-=======
-    {
-      title: t('teams.medias'),
-      content: () => (
-        <ResourcesView
-          organizationId={props.organizationId}
-          teamId={props.teamId}
-          resourceType="medias"
-          resourceName="Media"
-        />
-      ),
-    },
-    {
-      title: t('teams.playlists'),
-      content: () => <div>{t('teams.playlists')}</div>,
-    },
-    {
-      title: t('teams.devices'),
-      content: () => <div>{t('teams.devices')}</div>,
-    },
-    {
-      title: t('teams.channels'),
-      content: () => <div>{t('teams.channels')}</div>,
-    },
-    { title: t('teams.title'), content: () => <div>{t('teams.title')}</div> },
->>>>>>> 36e68eb1
   ];
 
   return <Tabs tabs={resourcesTabs} initialIndex={0} />;
