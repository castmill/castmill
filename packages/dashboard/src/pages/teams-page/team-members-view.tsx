/**
 * Team Members View
 *
 * (c) Castmill 2025
 */

import {
  Button,
  IconButton,
  Modal,
  TableView,
  FetchDataOptions,
  ConfirmDialog,
  TableViewRef,
<<<<<<< HEAD
  ComboBox,
=======
  Timestamp,
>>>>>>> 36e68eb1
  useToast,
} from '@castmill/ui-common';
import { TeamsService } from '../../services/teams.service';
import { OrganizationsService } from '../../services/organizations.service';
import { store, setStore } from '../../store/store';
import { BsCheckLg } from 'solid-icons/bs';
import { AiOutlineDelete } from 'solid-icons/ai';
import { createSignal, Show } from 'solid-js';
import { User } from '../../interfaces/user.interface';
import { useI18n } from '../../i18n';

const [data, setData] = createSignal<{ user: User; user_id: string }[]>([], {
  equals: false,
});

const [currentMember, setCurrentMember] = createSignal<{
  user: User;
  role: string;
}>();
const [showAddMemberDialog, setShowAddMemberDialog] = createSignal(false);
const [showConfirmDialogMultiple, setShowConfirmDialogMultiple] =
  createSignal(false);

const [showConfirmDialog, setShowConfirmDialog] = createSignal(false);

const [selectedMembers, setSelectedMembers] = createSignal(new Set<string>());

const [selectedUser, setSelectedUser] = createSignal<User | undefined>(
  undefined
);
const [isFormValid, setIsFormValid] = createSignal(false);

const onRowSelect = (rowsSelected: Set<string>) => {
  setSelectedMembers(rowsSelected);
};

const itemsPerPage = 10;

const actions = [
  {
    icon: AiOutlineDelete,
    handler: (item: any) => {
      setCurrentMember(item);
      setShowConfirmDialog(true);
    },
    label: 'Remove',
  },
];

const addMember = () => {
  setSelectedUser(undefined);
  setIsFormValid(false);
  setShowAddMemberDialog(true);
};

export const TeamMembersView = (props: {
  organizationId: string;
  teamId: number;
  onRemove: (member: User) => void;
}) => {
  const { t } = useI18n();

  const columns = [
    { key: 'user.name', title: t('common.name'), sortable: true },
    { key: 'role', title: t('common.role'), sortable: true },
    {
      key: 'inserted_at',
      title: t('teams.insertedAt'),
      sortable: true,
      render: (item: any) => (
        <Timestamp value={item.inserted_at} mode="relative" />
      ),
    },
  ];

  const toast = useToast();

  const fetchData = async (opts: FetchDataOptions) => {
    const result = await TeamsService.fetchMembers(
      props.organizationId,
      props.teamId,
      opts
    );
    setData(result.data);
    return result;
  };

  let tableViewRef: TableViewRef<string, User>;

  const setRef = (ref: TableViewRef<string, User>) => {
    tableViewRef = ref;
  };

  const refreshData = () => {
    if (tableViewRef) {
      tableViewRef.reloadData();
    }
  };

  // Fetch organization users for the combobox
  const fetchUsers = async (
    page: number,
    pageSize: number,
    searchQuery: string
  ) => {
    const result = await OrganizationsService.fetchMembers(
      props.organizationId,
      {
        page: { num: page, size: pageSize },
        sortOptions: {},
        search: searchQuery,
      }
    );

    return {
      count: result.count,
      data: result.data.map((member: any) => member.user),
    };
  };

  const handleUserSelect = (user: User) => {
    setSelectedUser(user);
    setIsFormValid(true);
  };

  const confirmRemoveMemberFromTeam = async (member?: User) => {
    if (!member) {
      return;
    }

    try {
      await TeamsService.removeMemberFromTeam(
        props.organizationId,
        props.teamId,
        member.id
      );

      refreshData();
      toast.success(`Member ${member.name} removed successfully`);
      setShowConfirmDialog(false);
    } catch (error) {
      toast.error((error as Error).message);
    }
  };

  const confirmRemoveMultipleMembersFromTeam = async () => {
    try {
      await Promise.all(
        Array.from(selectedMembers()).map((memberId) =>
          TeamsService.removeMemberFromTeam(
            props.organizationId,
            props.teamId,
            memberId
          )
        )
      );

      refreshData();
      toast.success('Members removed successfully');
      setShowConfirmDialogMultiple(false);
    } catch (error) {
      toast.error((error as Error).message);
    }
  };

  return (
    <>
      <Show when={showAddMemberDialog()}>
        <Modal
          title={t('teams.inviteMember')}
          description={t('teams.inviteMemberDescription')}
          onClose={() => setShowAddMemberDialog(false)}
        >
          {/* Select a user from the organization to invite to the team */}
          <form
            onSubmit={async (e) => {
              e.preventDefault();
              if (isFormValid() && selectedUser()) {
                try {
                  await TeamsService.inviteUser(
                    store.organizations.selectedId!,
                    props.teamId,
                    selectedUser()!.email
                  );

                  refreshData();
                  toast.success(`Invitation sent to ${email()}`);
                  setShowAddMemberDialog(false);
                } catch (error) {
                  toast.error((error as Error).message);
                }
              }
            }}
          >
<<<<<<< HEAD
            <ComboBox
              id="user-selector"
              label="Select User"
              placeholder="Search for a user..."
              value={selectedUser()}
              fetchItems={fetchUsers}
              renderItem={(user: User) => (
                <div>
                  <div style="font-weight: 500;">{user.name}</div>
                  <div style="font-size: 0.875rem; color: #666;">
                    {user.email}
                  </div>
                </div>
              )}
              onSelect={handleUserSelect}
            />
=======
            <FormItem
              label={t('common.name')}
              id="name"
              value={email()!}
              placeholder={t('teams.enterMember')}
              onInput={(value: string | number | boolean) => {
                const strValue = value as string;
                setEmail(strValue);
                validateField('email', strValue);
              }}
            >
              <div class="error">{errors().get('email')}</div>
            </FormItem>
>>>>>>> 36e68eb1
            <div class="form-input"></div>
            <div class="form-actions">
              <Button
                label="Invite"
                type="submit"
                disabled={!isFormValid()}
                color="primary"
              />
            </div>
          </form>
        </Modal>
      </Show>

      <ConfirmDialog
        show={showConfirmDialog()}
        title={`Remove User From Team`}
        message={`Are you sure you want to remove member "${currentMember()?.user?.name}" from the team?`}
        onClose={() => setShowConfirmDialog(false)}
        onConfirm={() => confirmRemoveMemberFromTeam(currentMember()?.user)}
      />

      <ConfirmDialog
        show={showConfirmDialogMultiple()}
        title={`Remove members From Team`}
        message={`Are you sure you want to remove the following members from the team?`}
        onClose={() => setShowConfirmDialogMultiple(false)}
        onConfirm={() => confirmRemoveMultipleMembersFromTeam()}
      >
        <div style="margin: 1.5em; line-height: 1.5em;">
          {Array.from(selectedMembers()).map((memberId) => {
            const member = data().find((d) => d.user_id === memberId);
            return <div>{`- ${member?.user.name}`}</div>;
          })}
        </div>
      </ConfirmDialog>

      <TableView
        title=""
        resource="teams"
        fetchData={fetchData}
        ref={setRef}
        toolbar={{
          mainAction: (
            <Button
              label={t('teams.inviteMember')}
              onClick={addMember}
              icon={BsCheckLg}
              color="primary"
            />
          ),
          actions: (
            <div>
              <IconButton
                onClick={() => setShowConfirmDialogMultiple(true)}
                icon={AiOutlineDelete}
                color="primary"
                disabled={selectedMembers().size === 0}
              />
            </div>
          ),
        }}
        table={{
          columns,
          actions,
          onRowSelect,
        }}
        pagination={{ itemsPerPage }}
        itemIdKey="user_id"
      ></TableView>
    </>
  );
};<|MERGE_RESOLUTION|>--- conflicted
+++ resolved
@@ -12,11 +12,8 @@
   FetchDataOptions,
   ConfirmDialog,
   TableViewRef,
-<<<<<<< HEAD
   ComboBox,
-=======
   Timestamp,
->>>>>>> 36e68eb1
   useToast,
 } from '@castmill/ui-common';
 import { TeamsService } from '../../services/teams.service';
@@ -211,7 +208,6 @@
               }
             }}
           >
-<<<<<<< HEAD
             <ComboBox
               id="user-selector"
               label="Select User"
@@ -228,21 +224,7 @@
               )}
               onSelect={handleUserSelect}
             />
-=======
-            <FormItem
-              label={t('common.name')}
-              id="name"
-              value={email()!}
-              placeholder={t('teams.enterMember')}
-              onInput={(value: string | number | boolean) => {
-                const strValue = value as string;
-                setEmail(strValue);
-                validateField('email', strValue);
-              }}
-            >
-              <div class="error">{errors().get('email')}</div>
-            </FormItem>
->>>>>>> 36e68eb1
+
             <div class="form-input"></div>
             <div class="form-actions">
               <Button
