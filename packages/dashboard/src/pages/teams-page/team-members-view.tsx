--- conflicted
+++ resolved
@@ -355,13 +355,9 @@
 
             <div style="margin-top: 1em;">
               <Dropdown
-<<<<<<< HEAD
-                label={t('organization.role')}
-=======
                 id="team-member-role"
                 name="team_role"
                 label={t('organizations.role')}
->>>>>>> 1910bb21
                 items={[
                   {
                     value: 'member',
