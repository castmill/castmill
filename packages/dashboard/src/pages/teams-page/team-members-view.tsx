--- conflicted
+++ resolved
@@ -50,22 +50,6 @@
 
 const itemsPerPage = 10;
 
-<<<<<<< HEAD
-=======
-const columns = [
-  { key: 'user.name', title: 'Name', sortable: true },
-  { key: 'role', title: 'Role', sortable: true },
-  {
-    key: 'inserted_at',
-    title: 'Inserted At',
-    sortable: true,
-    render: (item: any) => (
-      <Timestamp value={item.inserted_at} mode="relative" />
-    ),
-  },
-];
-
->>>>>>> 29749f50
 const actions = [
   {
     icon: AiOutlineDelete,
@@ -101,17 +85,22 @@
   teamId: number;
   onRemove: (member: User) => void;
 }) => {
-<<<<<<< HEAD
   const { t } = useI18n();
 
   const columns = [
     { key: 'user.name', title: t('common.name'), sortable: true },
     { key: 'role', title: t('common.role'), sortable: true },
-    { key: 'inserted_at', title: t('teams.insertedAt'), sortable: true },
+    {
+      key: 'inserted_at',
+      title: t('teams.insertedAt'),
+      sortable: true,
+      render: (item: any) => (
+        <Timestamp value={item.inserted_at} mode="relative" />
+      ),
+    },
   ];
-=======
+
   const toast = useToast();
->>>>>>> 29749f50
 
   const fetchData = async (opts: FetchDataOptions) => {
     const result = await TeamsService.fetchMembers(
