--- conflicted
+++ resolved
@@ -12,11 +12,8 @@
   FetchDataOptions,
   ConfirmDialog,
   TableViewRef,
-<<<<<<< HEAD
   ComboBox,
-=======
   useToast,
->>>>>>> eba42b87
 } from '@castmill/ui-common';
 import { TeamsService } from '../../services/teams.service';
 import { OrganizationsService } from '../../services/organizations.service';
@@ -42,7 +39,9 @@
 
 const [selectedMembers, setSelectedMembers] = createSignal(new Set<string>());
 
-const [selectedUser, setSelectedUser] = createSignal<User | undefined>(undefined);
+const [selectedUser, setSelectedUser] = createSignal<User | undefined>(
+  undefined
+);
 const [isFormValid, setIsFormValid] = createSignal(false);
 
 const onRowSelect = (rowsSelected: Set<string>) => {
@@ -109,12 +108,15 @@
     pageSize: number,
     searchQuery: string
   ) => {
-    const result = await OrganizationsService.fetchMembers(props.organizationId, {
-      page: { num: page, size: pageSize },
-      sortOptions: {},
-      search: searchQuery,
-    });
-    
+    const result = await OrganizationsService.fetchMembers(
+      props.organizationId,
+      {
+        page: { num: page, size: pageSize },
+        sortOptions: {},
+        search: searchQuery,
+      }
+    );
+
     return {
       count: result.count,
       data: result.data.map((member: any) => member.user),
@@ -204,7 +206,9 @@
               renderItem={(user: User) => (
                 <div>
                   <div style="font-weight: 500;">{user.name}</div>
-                  <div style="font-size: 0.875rem; color: #666;">{user.email}</div>
+                  <div style="font-size: 0.875rem; color: #666;">
+                    {user.email}
+                  </div>
                 </div>
               )}
               onSelect={handleUserSelect}
