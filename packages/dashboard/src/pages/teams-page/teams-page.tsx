import {
  Component,
  createEffect,
  createSignal,
  onCleanup,
  onMount,
  Show,
} from 'solid-js';

import {
  Button,
  IconButton,
  Column,
  TableView,
  TableViewRef,
  TableAction,
  Modal,
  ConfirmDialog,
  FetchDataOptions,
  useToast,
} from '@castmill/ui-common';

import { store, setStore } from '../../store/store';

import { BsCheckLg, BsEye } from 'solid-icons/bs';
import { AiOutlineDelete } from 'solid-icons/ai';

import { Team } from '../../interfaces/team';
import styles from './teams-page.module.scss';
import { useSearchParams } from '@solidjs/router';
import { TeamsService, TeamUpdate } from '../../services/teams.service';
import { TeamView } from './team-view';
<<<<<<< HEAD
import { useI18n } from '../../i18n';

const TeamsPage: Component = () => {
  const params = useSearchParams();
  const { t } = useI18n();
=======
import { QuotaIndicator } from '../../components/quota-indicator';
import { QuotasService, ResourceQuota } from '../../services/quotas.service';

const TeamsPage: Component = () => {
  const params = useSearchParams();
  const toast = useToast();
>>>>>>> 29749f50

  const itemsPerPage = 10; // Number of items to show per page

  const [data, setData] = createSignal<Team[]>([], {
    equals: false,
  });

  const [showModal, setShowModal] = createSignal(false);

  const [currentTeam, setCurrentTeam] = createSignal<TeamUpdate>();

  const [selectedTeams, setSelectedTeams] = createSignal(new Set<number>());

  const [quota, setQuota] = createSignal<ResourceQuota | null>(null);
  const [quotaLoading, setQuotaLoading] = createSignal(true);

  const loadQuota = async () => {
    if (!store.organizations.selectedId) return;

    try {
      setQuotaLoading(true);
      const quotaData = await QuotasService.getResourceQuota(
        store.organizations.selectedId,
        'teams'
      );
      setQuota(quotaData);
    } catch (error) {
      console.error('Failed to fetch quota:', error);
    } finally {
      setQuotaLoading(false);
    }
  };

  onMount(() => {
    loadQuota();
  });

  const isQuotaReached = () => {
    const q = quota();
    return q ? q.used >= q.total : false;
  };

  const columns = [
    { key: 'id', title: t('common.id'), sortable: true },
    { key: 'name', title: t('common.name'), sortable: true },
  ] as Column<Team>[];

  interface TeamTableItem extends Team {}

  const actions: TableAction<Team>[] = [
    {
      icon: BsEye,
      handler: (item: TeamTableItem) => {
        setCurrentTeam(item);
        setShowModal(true);
      },
      label: t('common.view'),
    },
    {
      icon: AiOutlineDelete,
      handler: (item: TeamTableItem) => {
        setCurrentTeam(item);
        setShowConfirmDialog(true);
      },
      label: t('common.remove'),
    },
  ];

  const fetchData = async ({
    page,
    sortOptions,
    search,
    filters,
  }: FetchDataOptions) => {
    const result = await TeamsService.fetchTeams(
      store.organizations.selectedId!,
      {
        page,
        sortOptions,
        search,
        filters,
      }
    );

    setData(result.data);

    return result;
  };

  onCleanup(() => {});

  const [showConfirmDialog, setShowConfirmDialog] = createSignal(false);
  const [showConfirmDialogMultiple, setShowConfirmDialogMultiple] =
    createSignal(false);

  const confirmRemoveTeam = async (team: TeamUpdate | undefined) => {
    if (!team) {
      return;
    }
    try {
      await TeamsService.removeTeam(store.organizations.selectedId!, team.id);
      refreshData();
      toast.success(`Team ${team.name} removed successfully`);
      loadQuota(); // Reload quota after deletion
    } catch (error) {
<<<<<<< HEAD
      alert(
        t('teams.errors.removeTeam', { name: team.name, error: String(error) })
      );
=======
      toast.error(`Error removing team ${team.name}: ${error}`);
>>>>>>> 29749f50
    }
    setShowConfirmDialog(false);
  };

  const confirmRemoveMultipleTeams = async () => {
    try {
      await Promise.all(
        Array.from(selectedTeams()).map((teamId) =>
          TeamsService.removeTeam(store.organizations.selectedId!, teamId)
        )
      );

      refreshData();
      toast.success('Teams removed successfully');
      loadQuota(); // Reload quota after deletion
    } catch (error) {
<<<<<<< HEAD
      alert(t('teams.errors.removeTeams', { error: String(error) }));
=======
      toast.error(`Error removing teams: ${error}`);
>>>>>>> 29749f50
    }
    setShowConfirmDialogMultiple(false);
  };

  const onRowSelect = (rowsSelected: Set<number>) => {
    setSelectedTeams(rowsSelected);
  };

  let tableViewRef: TableViewRef<number, Team>;

  const setRef = (ref: TableViewRef<number, Team>) => {
    tableViewRef = ref;
  };

  const refreshData = () => {
    if (tableViewRef) {
      tableViewRef.reloadData();
    }
  };

  const updateItem = (itemId: number, item: TeamUpdate) => {
    if (tableViewRef) {
      tableViewRef.updateItem(itemId, item);
    }
  };
  // Function to close the modal and remove blur
  const closeModal = () => {
    setShowModal(false);
  };

  const addTeam = () => {
    setCurrentTeam();
    setShowModal(true);
  };

  const [title, setTitle] = createSignal('');

  createEffect(() => {
    if (currentTeam()?.id) {
      setTitle(t('teams.teamTitle', { name: currentTeam()?.name || '' }));
    } else {
      setTitle(t('teams.newTeam'));
    }
  });

  return (
    <div class={`${styles.teamsPage}`}>
      <Show when={showModal()}>
        <Modal
          title={title()}
          description={t('teams.description')}
          onClose={closeModal}
        >
          <TeamView
            organizationId={store.organizations.selectedId!}
            team={currentTeam() || { name: '' }}
            onSubmit={async (team: TeamUpdate) => {
              try {
                if (!team.id) {
                  const newTeam = await TeamsService.addTeam(
                    store.organizations.selectedId!,
                    team.name!
                  );
                  setCurrentTeam({ id: newTeam.id, name: newTeam.name });
                  refreshData();

                  toast.success(`Team ${newTeam.name} created successfully`);
                  loadQuota(); // Reload quota after creation

                  return newTeam;
                } else {
                  const updatedTeam = await TeamsService.updateTeam(
                    store.organizations.selectedId!,
                    team
                  );
                  updateItem(team.id, team);
                  toast.success(`Team ${team.name} updated successfully`);
                  return updatedTeam;
                }
              } catch (error) {
<<<<<<< HEAD
                alert(t('teams.errors.saveTeam', { error: String(error) }));
=======
                toast.error(`Error saving team: ${error}`);
>>>>>>> 29749f50
              }
            }}
          />
        </Modal>
      </Show>

      <ConfirmDialog
        show={showConfirmDialog()}
        title={t('teams.removeTeam')}
        message={t('teams.confirmRemoveTeam', {
          name: currentTeam()?.name || '',
        })}
        onClose={() => setShowConfirmDialog(false)}
        onConfirm={() => confirmRemoveTeam(currentTeam())}
      />

      <ConfirmDialog
        show={showConfirmDialogMultiple()}
        title={t('teams.removeTeams')}
        message={t('teams.confirmRemoveTeams')}
        onClose={() => setShowConfirmDialogMultiple(false)}
        onConfirm={() => confirmRemoveMultipleTeams()}
      >
        <div style="margin: 1.5em; line-height: 1.5em;">
          {Array.from(selectedTeams()).map((deviceId) => {
            const device = data().find((d) => d.id === deviceId);
            return <div>{`- ${device?.name}`}</div>;
          })}
        </div>
      </ConfirmDialog>

      <TableView
        title={t('teams.title')}
        resource="teams"
        params={params}
        fetchData={fetchData}
        ref={setRef}
        toolbar={{
          filters: [],
          mainAction: (
<<<<<<< HEAD
            <Button
              label={t('teams.addTeam')}
              onClick={addTeam}
              icon={BsCheckLg}
              color="primary"
            />
=======
            <div style="display: flex; align-items: center; gap: 1rem;">
              <Show when={quota() && !quotaLoading()}>
                <QuotaIndicator
                  used={quota()!.used}
                  total={quota()!.total}
                  resourceName="Teams"
                  compact
                />
              </Show>
              <Button
                label="Add Team"
                onClick={addTeam}
                icon={BsCheckLg}
                color="primary"
                disabled={isQuotaReached()}
                title={
                  isQuotaReached()
                    ? 'Quota limit reached for Teams. Cannot add more.'
                    : 'Add a new Team'
                }
              />
            </div>
>>>>>>> 29749f50
          ),
          actions: (
            <div>
              <IconButton
                onClick={() => setShowConfirmDialogMultiple(true)}
                icon={AiOutlineDelete}
                color="primary"
                disabled={selectedTeams().size === 0}
              />
            </div>
          ),
        }}
        table={{
          columns,
          actions,
          onRowSelect,
          defaultRowAction: {
            icon: BsEye,
            handler: (item: TeamTableItem) => {
              setCurrentTeam(item);
              setShowModal(true);
            },
            label: t('common.view'),
          },
        }}
        pagination={{ itemsPerPage }}
      ></TableView>
    </div>
  );
};

export default TeamsPage;<|MERGE_RESOLUTION|>--- conflicted
+++ resolved
@@ -30,20 +30,15 @@
 import { useSearchParams } from '@solidjs/router';
 import { TeamsService, TeamUpdate } from '../../services/teams.service';
 import { TeamView } from './team-view';
-<<<<<<< HEAD
 import { useI18n } from '../../i18n';
+import { QuotaIndicator } from '../../components/quota-indicator';
+import { QuotasService, ResourceQuota } from '../../services/quotas.service';
 
 const TeamsPage: Component = () => {
   const params = useSearchParams();
   const { t } = useI18n();
-=======
-import { QuotaIndicator } from '../../components/quota-indicator';
-import { QuotasService, ResourceQuota } from '../../services/quotas.service';
-
-const TeamsPage: Component = () => {
-  const params = useSearchParams();
+
   const toast = useToast();
->>>>>>> 29749f50
 
   const itemsPerPage = 10; // Number of items to show per page
 
@@ -149,13 +144,9 @@
       toast.success(`Team ${team.name} removed successfully`);
       loadQuota(); // Reload quota after deletion
     } catch (error) {
-<<<<<<< HEAD
-      alert(
+      toast.error(
         t('teams.errors.removeTeam', { name: team.name, error: String(error) })
       );
-=======
-      toast.error(`Error removing team ${team.name}: ${error}`);
->>>>>>> 29749f50
     }
     setShowConfirmDialog(false);
   };
@@ -172,11 +163,7 @@
       toast.success('Teams removed successfully');
       loadQuota(); // Reload quota after deletion
     } catch (error) {
-<<<<<<< HEAD
-      alert(t('teams.errors.removeTeams', { error: String(error) }));
-=======
-      toast.error(`Error removing teams: ${error}`);
->>>>>>> 29749f50
+      toast.error(t('teams.errors.removeTeams', { error: String(error) }));
     }
     setShowConfirmDialogMultiple(false);
   };
@@ -257,11 +244,9 @@
                   return updatedTeam;
                 }
               } catch (error) {
-<<<<<<< HEAD
-                alert(t('teams.errors.saveTeam', { error: String(error) }));
-=======
-                toast.error(`Error saving team: ${error}`);
->>>>>>> 29749f50
+                toast.error(
+                  t('teams.errors.saveTeam', { error: String(error) })
+                );
               }
             }}
           />
@@ -302,14 +287,6 @@
         toolbar={{
           filters: [],
           mainAction: (
-<<<<<<< HEAD
-            <Button
-              label={t('teams.addTeam')}
-              onClick={addTeam}
-              icon={BsCheckLg}
-              color="primary"
-            />
-=======
             <div style="display: flex; align-items: center; gap: 1rem;">
               <Show when={quota() && !quotaLoading()}>
                 <QuotaIndicator
@@ -320,7 +297,7 @@
                 />
               </Show>
               <Button
-                label="Add Team"
+                label={t('teams.addTeam')}
                 onClick={addTeam}
                 icon={BsCheckLg}
                 color="primary"
@@ -332,7 +309,6 @@
                 }
               />
             </div>
->>>>>>> 29749f50
           ),
           actions: (
             <div>
