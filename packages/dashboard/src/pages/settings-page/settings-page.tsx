import {
  Component,
  createSignal,
  createMemo,
  onMount,
  Show,
  For,
} from 'solid-js';
import { Button, FormItem, Timestamp, useToast } from '@castmill/ui-common';
import { getUser, updateUser } from '../../components/auth';
import {
  UserService,
  SoleAdministratorError,
} from '../../services/user.service';
import { User } from '../../interfaces/user.interface';
import {
  Credential,
  EmailVerificationState,
} from '../../interfaces/credential.interface';
import './settings-page.scss';
import { useI18n, SUPPORTED_LOCALES } from '../../i18n';
import { domain } from '../../env';

const SettingsPage: Component = () => {
  const { t, locale, setLocale } = useI18n();
  const toast = useToast();
  const [user, setUser] = createSignal<User | null>(null);
  const [name, setName] = createSignal('');
  const [email, setEmail] = createSignal('');
  const [loading, setLoading] = createSignal(false);
  const [saveSuccess, setSaveSuccess] = createSignal(false);
  const [error, setError] = createSignal('');

  // Track if form has unsaved changes
  const isDirty = createMemo(() => {
    const currentUser = user();
    if (!currentUser) return false;
    return (
      name() !== (currentUser.name || '') ||
      email() !== (currentUser.email || '')
    );
  });
  const [showDeleteConfirm, setShowDeleteConfirm] = createSignal(false);

  // Credential management
  const [credentials, setCredentials] = createSignal<Credential[]>([]);
  const [credentialsLoading, setCredentialsLoading] = createSignal(false);
  const [credentialsError, setCredentialsError] = createSignal('');
  const [editingCredential, setEditingCredential] = createSignal<string | null>(
    null
  );
  const [newCredentialName, setNewCredentialName] = createSignal('');

  // Email verification
  const [emailVerification, setEmailVerification] =
    createSignal<EmailVerificationState>({
      verificationSent: false,
      isVerifying: false,
    });

  onMount(async () => {
    const currentUser = getUser();
    if (currentUser && currentUser.id) {
      setUser(currentUser as User);
      setName(currentUser.name || '');
      setEmail(currentUser.email || '');
      await loadCredentials(currentUser.id);
    }
  });

  // Helper function to check if WebAuthn Signal API is supported
  const isSignalAPISupported = (): boolean => {
    return (
      typeof PublicKeyCredential !== 'undefined' &&
      typeof (PublicKeyCredential as any).signalUnknownCredential === 'function'
    );
  };

  // Helper function to signal credential deletion using Signal API
  const signalCredentialDeletion = async (credentialId: string) => {
    if (!isSignalAPISupported()) {
      return false;
    }

    try {
      await (PublicKeyCredential as any).signalUnknownCredential({
        credentialId: credentialId,
        rpId: domain,
      });
      return true;
    } catch (error) {
      console.warn('Failed to signal credential deletion:', error);
      return false;
    }
  };

  const loadCredentials = async (userId: string) => {
    setCredentialsLoading(true);
    setCredentialsError('');
    try {
      const response = await UserService.getUserCredentials(userId);
      setCredentials(response.credentials);
    } catch (err) {
      console.error('Failed to load credentials:', err);

      // If we get an unauthorized error, the session has expired
      if (err instanceof Error && err.message === 'Unauthorized') {
        setCredentialsError(
          'Your session has expired. Redirecting to login...'
        );
        setTimeout(() => {
          window.location.href = '/login';
        }, 1500);
      } else {
        // For other errors, show a generic error message
        setCredentialsError(
          'Failed to load credentials. Please try refreshing the page.'
        );
      }
    } finally {
      setCredentialsLoading(false);
    }
  };

  const handleSaveProfile = async () => {
    const currentUser = user();
    if (!currentUser?.id) return;

    setLoading(true);
    setError('');
    setSaveSuccess(false);

    try {
      const updates: Partial<User> = {};
      const nameChanged = name() !== currentUser.name;
      const emailChanged = email() !== currentUser.email;

      if (nameChanged) {
        updates.name = name();
      }

      // Handle email change with verification
      if (emailChanged) {
        await UserService.sendEmailVerification(currentUser.id, email());
        setEmailVerification({
          pendingEmail: email(),
          verificationSent: true,
          isVerifying: false,
        });
        // Reset email to original value until verified
        setEmail(currentUser.email || '');
      }

      if (Object.keys(updates).length > 0) {
        await UserService.updateProfile(currentUser.id, updates);
        // Update the local user signal with new values to reset isDirty state
        setUser({ ...currentUser, ...updates });
        // Update the global user state so the topbar reacts to the change
        updateUser(updates);
      }

      if (emailChanged) {
        setSaveSuccess(false); // Don't show success for email yet
        // Show different message for email verification
        setError(''); // Clear any previous errors
      } else {
        setSaveSuccess(true);
        setTimeout(() => setSaveSuccess(false), 3000);
      }
    } catch (err) {
      setError('Failed to update profile. Please try again.');
      console.error('Profile update error:', err);
    } finally {
      setLoading(false);
    }
  };

  const handleDeleteAccount = async () => {
    const currentUser = user();
    if (!currentUser?.id) return;

    setLoading(true);
    setError('');

    try {
      // Get all credentials before deleting the account
      const currentCredentials = credentials();

      // Try to delete credentials from browser using Signal API (if supported)
      if (isSignalAPISupported() && currentCredentials.length > 0) {
        const deletionPromises = currentCredentials.map((credential) =>
          signalCredentialDeletion(credential.id)
        );
        await Promise.allSettled(deletionPromises);
      }

      // Delete account from server (this also deletes credentials in database)
      await UserService.deleteAccount(currentUser.id);
<<<<<<< HEAD

      // Redirect to login or show success message
      window.location.href = '/login';
=======
      toast.success(t('settings.deleteAccountSuccess'));
      // Redirect to login after brief delay
      setTimeout(() => {
        window.location.href = '/login';
      }, 1500);
>>>>>>> a62b85f6
    } catch (err) {
      // Handle structured errors
      let errorMessage = t('settings.deleteAccountError');

      if (err instanceof SoleAdministratorError) {
        // Use the organization name from the error
        if (err.organizationName) {
          errorMessage = t('settings.soleAdministratorError', {
            orgName: err.organizationName,
          });
        } else {
          errorMessage = t('settings.soleAdministratorErrorGeneric');
        }
      } else if (err instanceof Error) {
        errorMessage = err.message || t('settings.deleteAccountError');
      }

      toast.error(errorMessage, 0); // No auto-dismiss for critical errors
      console.error('Account deletion error:', err);
    } finally {
      setLoading(false);
      setShowDeleteConfirm(false);
    }
  };

  const handleDeleteCredential = async (credentialId: string) => {
    const currentUser = user();
    if (!currentUser?.id) return;

    // Confirm before deleting
    const confirmed = window.confirm(
      'Are you sure you want to remove this passkey?\n\n' +
        "Note: This will remove the passkey from your account, but you may need to manually delete it from your device's settings (like iCloud Keychain, Google Password Manager, or Windows Hello).\n\n" +
        'Make sure you have tested your other passkey(s) work before removing this one.'
    );

    if (!confirmed) return;

    try {
      await UserService.deleteCredential(currentUser.id, credentialId);
      // Reload credentials list
      await loadCredentials(currentUser.id);
    } catch (err) {
      console.error('Delete credential error:', err);

      // Handle authorization errors specifically
      if (err instanceof Error && err.message === 'Unauthorized') {
        setCredentialsError('Your session has expired. Please log in again.');
        setTimeout(() => {
          window.location.href = '/login';
        }, 2000);
      } else {
        setCredentialsError('Failed to delete passkey. Please try again.');
      }
    }
  };

  const handleUpdateCredentialName = async (credentialId: string) => {
    const currentUser = user();
    if (!currentUser?.id || !newCredentialName()) return;

    try {
      await UserService.updateCredentialName(
        currentUser.id,
        credentialId,
        newCredentialName()
      );
      setEditingCredential(null);
      setNewCredentialName('');
      // Reload credentials list
      await loadCredentials(currentUser.id);
    } catch (err) {
      console.error('Update credential error:', err);

      // Handle authorization errors specifically
      if (err instanceof Error && err.message === 'Unauthorized') {
        setCredentialsError('Your session has expired. Please log in again.');
        setTimeout(() => {
          window.location.href = '/login';
        }, 2000);
      } else {
        setCredentialsError('Failed to update passkey name. Please try again.');
      }
    }
  };

  const handleAddNewPasskey = async () => {
    const currentUser = user();
    if (!currentUser?.id) return;

    try {
      setCredentialsError('');

      // Step 1: Get a challenge from the server
      const { challenge, user_id } =
        await UserService.createCredentialChallenge(currentUser.id);

      // Step 2: Create the credential using WebAuthn
      // Decode the base64url challenge string to bytes
      const base64urlToUint8Array = (base64url: string) => {
        // Convert base64url to base64
        const base64 = base64url.replace(/-/g, '+').replace(/_/g, '/');
        // Decode base64 to binary string
        const binaryString = atob(base64);
        // Convert binary string to Uint8Array
        const bytes = new Uint8Array(binaryString.length);
        for (let i = 0; i < binaryString.length; i++) {
          bytes[i] = binaryString.charCodeAt(i);
        }
        return bytes;
      };

      const createOptions: CredentialCreationOptions = {
        publicKey: {
          challenge: base64urlToUint8Array(challenge),
          rp: {
            name: 'Castmill',
            id: window.location.hostname,
          },
          user: {
            id: Uint8Array.from(user_id, (c) => c.charCodeAt(0)),
            name: currentUser.email || 'user@castmill.io',
            displayName: currentUser.name || 'Castmill User',
          },
          pubKeyCredParams: [
            { alg: -7, type: 'public-key' }, // ES256
            { alg: -257, type: 'public-key' }, // RS256
          ],
          authenticatorSelection: {
            userVerification: 'required',
            requireResidentKey: false,
            residentKey: 'preferred',
          },
          timeout: 60000,
        },
      };

      const credential = await navigator.credentials.create(createOptions);
      if (!credential) {
        throw new Error('Failed to create credential');
      }

      const publicKeyCredential = credential as PublicKeyCredential;
      const authAttestationResponse =
        publicKeyCredential.response as AuthenticatorAttestationResponse;
      const publicKey = authAttestationResponse.getPublicKey();

      if (!publicKey) {
        throw new Error('Could not get public key');
      }

      // Step 3: Send the credential to the server
      const arrayBufferToBase64 = (buffer: ArrayBuffer) => {
        const bytes = new Uint8Array(buffer);
        let binary = '';
        for (let i = 0; i < bytes.byteLength; i++) {
          binary += String.fromCharCode(bytes[i]);
        }
        return btoa(binary);
      };

      await UserService.addCredential(
        currentUser.id,
        publicKeyCredential.id,
        arrayBufferToBase64(publicKey),
        new Uint8Array(authAttestationResponse.clientDataJSON)
      );

      // Step 4: Reload credentials to show the new one
      await loadCredentials(currentUser.id);

      setCredentialsError(''); // Clear any previous errors
    } catch (err) {
      console.error('Failed to add new passkey:', err);

      if (err instanceof Error) {
        if (err.name === 'NotAllowedError') {
          setCredentialsError('Passkey creation was cancelled or timed out.');
        } else if (err.message === 'Unauthorized') {
          setCredentialsError(
            'Authentication error: Your session may have expired. Please refresh the page and try again.'
          );
          // Temporarily disabled redirect to debug
          // setTimeout(() => {
          //   window.location.href = '/login';
          // }, 2000);
        } else {
          setCredentialsError(`Failed to add passkey: ${err.message}`);
        }
      } else {
        setCredentialsError('Failed to add new passkey. Please try again.');
      }
    }
  };

  const startEditingCredential = (credential: Credential) => {
    setEditingCredential(credential.id);
    setNewCredentialName(credential.name);
  };

  const cancelEditingCredential = () => {
    setEditingCredential(null);
    setNewCredentialName('');
  };

  return (
    <div class="castmill-settings">
      <div class="settings-header">
        <h1>{t('settings.title')}</h1>
        <p>{t('settings.description')}</p>
      </div>

      <div class="settings-sections">
        {/* Profile Settings */}
        <section class="settings-section">
          <h2>{t('settings.profile')}</h2>
          <div class="settings-content">
            <FormItem
              label={t('settings.fullName')}
              id="name"
              value={name()}
              type="text"
              placeholder={t('settings.placeholderFullName')}
              onInput={(value) => setName(String(value))}
            >
              <></>
            </FormItem>

            <FormItem
              label={t('settings.emailAddress')}
              id="email"
              value={email()}
              type="email"
              placeholder={t('settings.placeholderEmail')}
              onInput={(value) => setEmail(String(value))}
              description={t('settings.emailChangeWarning')}
            >
              <></>
            </FormItem>

            <Show when={emailVerification().verificationSent}>
              <div class="email-verification-notice">
                <p>
                  <strong>{t('settings.emailVerificationRequired')}</strong>
                </p>
                <p>
                  {t('settings.emailVerificationMessage', {
                    email: emailVerification().pendingEmail || '',
                  })}
                </p>
              </div>
            </Show>

            <div class="form-actions">
              <Button
                label={t('settings.saveChanges')}
                onClick={handleSaveProfile}
                disabled={!isDirty() || loading()}
                color="primary"
              />
              <Show when={saveSuccess()}>
                <span class="success-message">
                  {t('settings.profileUpdatedSuccess')}
                </span>
              </Show>
              <Show when={error()}>
                <span class="error-message">{error()}</span>
              </Show>
            </div>
          </div>
        </section>

        {/* Passkey Settings */}
        <section class="settings-section">
          <h2>{t('settings.securityAuthentication')}</h2>
          <div class="settings-content">
            <div class="passkey-info">
              <h3>{t('settings.passkeys')}</h3>
              <p>{t('settings.passkeysDescription')}</p>

              <div class="passkey-list">
                <h4>{t('settings.yourPasskeys')}</h4>
                <Show when={credentialsLoading()}>
                  <p>{t('settings.loadingPasskeys')}</p>
                </Show>
                <Show
                  when={
                    !credentialsLoading() &&
                    credentialsError() &&
                    credentials().length === 0
                  }
                >
                  <div class="error-container">
                    <p class="error-message">{credentialsError()}</p>
                    <Show
                      when={!credentialsError().includes('session has expired')}
                    >
                      <Button
                        label={t('settings.retry')}
                        onClick={() => {
                          const currentUser = user();
                          if (currentUser?.id) {
                            loadCredentials(currentUser.id);
                          }
                        }}
                        color="secondary"
                      />
                    </Show>
                  </div>
                </Show>
                <Show
                  when={
                    !credentialsLoading() &&
                    !credentialsError() &&
                    credentials().length === 0
                  }
                >
                  <p>{t('settings.noPasskeysFound')}</p>
                </Show>
                <For each={credentials()}>
                  {(credential) => (
                    <div class="passkey-item">
                      <div class="passkey-info-row">
                        <Show when={editingCredential() !== credential.id}>
                          <div class="passkey-details">
                            <span class="passkey-name">{credential.name}</span>
                            <span class="passkey-date">
                              {t('settings.added')}{' '}
                              <Timestamp
                                value={credential.inserted_at}
                                mode="relative"
                              />
                            </span>
                          </div>
                          <div class="passkey-actions">
                            <Button
                              label={t('settings.rename')}
                              onClick={() => startEditingCredential(credential)}
                              color="secondary"
                            />
                            <Button
                              label={t('common.remove')}
                              onClick={() =>
                                handleDeleteCredential(credential.id)
                              }
                              color="danger"
                              disabled={credentials().length === 1}
                            />
                          </div>
                        </Show>
                        <Show when={editingCredential() === credential.id}>
                          <div class="passkey-edit">
                            <FormItem
                              label={t('settings.passkeyName')}
                              id={`credential-name-${credential.id}`}
                              value={newCredentialName()}
                              type="text"
                              placeholder={t('settings.placeholderPasskeyName')}
                              onInput={(value) =>
                                setNewCredentialName(String(value))
                              }
                            >
                              <></>
                            </FormItem>
                            <div class="edit-actions">
                              <Button
                                label={t('common.save')}
                                onClick={() =>
                                  handleUpdateCredentialName(credential.id)
                                }
                                color="primary"
                              />
                              <Button
                                label={t('common.cancel')}
                                onClick={cancelEditingCredential}
                                color="secondary"
                              />
                            </div>
                          </div>
                        </Show>
                      </div>
                    </div>
                  )}
                </For>
              </div>

              <div class="passkey-actions">
                <Button
                  label={t('settings.addNewPasskey')}
                  onClick={handleAddNewPasskey}
                  color="secondary"
                  disabled={false}
                />
                <small>{t('settings.addPasskeyHelp')}</small>
              </div>
            </div>
          </div>
        </section>

        {/* Language Settings */}
        <section class="settings-section">
          <h2>{t('settings.languageSettings')}</h2>
          <div class="settings-content">
            <p>{t('settings.selectLanguage')}</p>
            <div class="language-options">
              <For each={SUPPORTED_LOCALES}>
                {(localeInfo) => (
                  <button
                    class="language-option"
                    classList={{ active: locale() === localeInfo.code }}
                    onClick={() => setLocale(localeInfo.code)}
                  >
                    <span class="language-code">
                      {localeInfo.code.toUpperCase()}
                    </span>
                    <span class="language-name">{localeInfo.nativeName}</span>
                    <Show when={locale() === localeInfo.code}>
                      <span class="language-check">✓</span>
                    </Show>
                  </button>
                )}
              </For>
            </div>
          </div>
        </section>

        {/* Account Management */}
        <section class="settings-section danger-zone">
          <h2>{t('settings.accountManagement')}</h2>
          <div class="settings-content">
            <div class="danger-actions">
              <h3>{t('settings.deleteAccount')}</h3>
              <p>{t('settings.deleteAccountDescription')}</p>
              <Show when={!showDeleteConfirm()}>
                <Button
                  label={t('settings.deleteAccountButton')}
                  onClick={() => setShowDeleteConfirm(true)}
                  color="danger"
                />
              </Show>
              <Show when={showDeleteConfirm()}>
                <div class="delete-confirmation">
                  <p>
                    <strong>{t('settings.deleteAccountConfirm')}</strong>{' '}
                    {isSignalAPISupported()
                      ? t('settings.deleteAccountWarningWithSignalAPI')
                      : t('settings.deleteAccountWarning')}
                  </p>
                  <p class="passkey-warning">
                    ⚠️{' '}
                    {isSignalAPISupported()
                      ? t('settings.deleteAccountPasskeyInfoWithSignalAPI')
                      : t('settings.deleteAccountPasskeyInfo')}
                  </p>
                  <div class="confirmation-actions">
                    <Button
                      label={t('settings.deleteAccountYes')}
                      onClick={handleDeleteAccount}
                      disabled={loading()}
                      color="danger"
                    />
                    <Button
                      label={t('common.cancel')}
                      onClick={() => setShowDeleteConfirm(false)}
                      color="secondary"
                    />
                  </div>
                </div>
              </Show>
            </div>
          </div>
        </section>
      </div>
    </div>
  );
};

export default SettingsPage;<|MERGE_RESOLUTION|>--- conflicted
+++ resolved
@@ -196,17 +196,12 @@
 
       // Delete account from server (this also deletes credentials in database)
       await UserService.deleteAccount(currentUser.id);
-<<<<<<< HEAD
-
-      // Redirect to login or show success message
-      window.location.href = '/login';
-=======
+
       toast.success(t('settings.deleteAccountSuccess'));
       // Redirect to login after brief delay
       setTimeout(() => {
         window.location.href = '/login';
       }, 1500);
->>>>>>> a62b85f6
     } catch (err) {
       // Handle structured errors
       let errorMessage = t('settings.deleteAccountError');
