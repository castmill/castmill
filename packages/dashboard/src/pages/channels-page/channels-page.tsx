--- conflicted
+++ resolved
@@ -32,20 +32,17 @@
 
 import { baseUrl } from '../../env';
 import { ChannelAddForm } from './channel-add-form';
-<<<<<<< HEAD
+
 import { useI18n } from '../../i18n';
+
+import { QuotaIndicator } from '../../components/quota-indicator';
+import { QuotasService, ResourceQuota } from '../../services/quotas.service';
 
 const ChannelsPage: Component = () => {
   const params = useSearchParams();
   const { t } = useI18n();
-=======
-import { QuotaIndicator } from '../../components/quota-indicator';
-import { QuotasService, ResourceQuota } from '../../services/quotas.service';
-
-const ChannelsPage: Component = () => {
-  const params = useSearchParams();
+
   const toast = useToast();
->>>>>>> 29749f50
 
   const itemsPerPage = 10; // Number of items to show per page
 
@@ -174,17 +171,13 @@
         setShowErrorDialog(true);
       }
     } catch (error) {
-<<<<<<< HEAD
-      alert(
+      // Handle unexpected errors (network failures, server down, etc.)
+      toast.error(
         t('channels.errors.removeChannel', {
           name: channel.name || '',
           error: String(error),
         })
       );
-=======
-      // Handle unexpected errors (network failures, server down, etc.)
-      toast.error(`Error removing channel ${channel.name}: ${error}`);
->>>>>>> 29749f50
     }
     setShowConfirmDialog(false);
   };
@@ -196,11 +189,6 @@
       )
     );
 
-<<<<<<< HEAD
-      refreshData();
-    } catch (error) {
-      alert(t('channels.errors.removeChannels', { error: String(error) }));
-=======
     const failedChannels: Array<{
       id: number;
       name: string;
@@ -260,7 +248,6 @@
       setShowErrorDialog(true);
     } else {
       toast.success('Channels removed successfully');
->>>>>>> 29749f50
     }
 
     refreshData();
@@ -341,13 +328,9 @@
                   refreshData();
                   toast.success(`Channel ${name} added successfully`);
                 } catch (error) {
-<<<<<<< HEAD
-                  alert(
+                  toast.error(
                     t('channels.errors.addChannel', { error: String(error) })
                   );
-=======
-                  toast.error(`Error adding channel: ${error}`);
->>>>>>> 29749f50
                 }
               }}
             />
@@ -389,13 +372,9 @@
                     return updatedTeam;
                   }
                 } catch (error) {
-<<<<<<< HEAD
-                  alert(
+                  toast.error(
                     t('channels.errors.saveChannel', { error: String(error) })
                   );
-=======
-                  toast.error(`Error saving channel: ${error}`);
->>>>>>> 29749f50
                 }
               }}
             />
@@ -457,14 +436,6 @@
           toolbar={{
             filters: [],
             mainAction: (
-<<<<<<< HEAD
-              <Button
-                label={t('channels.addChannel')}
-                onClick={addChannel}
-                icon={BsCheckLg}
-                color="primary"
-              />
-=======
               <div style="display: flex; align-items: center; gap: 1rem;">
                 <Show when={quota() && !quotaLoading()}>
                   <QuotaIndicator
@@ -475,7 +446,7 @@
                   />
                 </Show>
                 <Button
-                  label="Add Channel"
+                  label={t('channels.addChannel')}
                   onClick={addChannel}
                   icon={BsCheckLg}
                   color="primary"
@@ -487,7 +458,6 @@
                   }
                 />
               </div>
->>>>>>> 29749f50
             ),
             actions: (
               <div>
