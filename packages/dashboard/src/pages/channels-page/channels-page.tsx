--- conflicted
+++ resolved
@@ -154,7 +154,7 @@
     
     if (result.success) {
       refreshData();
-<<<<<<< HEAD
+      toast.success(`Channel ${channel.name} removed successfully`);
     } else {
       // Show error with device details
       const devices = result.error?.devices || [];
@@ -163,11 +163,6 @@
       );
       setErrorDevices(devices);
       setShowErrorDialog(true);
-=======
-      toast.success(`Channel ${channel.name} removed successfully`);
-    } catch (error) {
-      toast.error(`Error removing channel ${channel.name}: ${error}`);
->>>>>>> eba42b87
     }
     setShowConfirmDialog(false);
   };
@@ -179,7 +174,6 @@
       )
     );
 
-<<<<<<< HEAD
     const failedChannels: Array<{ id: number; name: string; devices: string[] }> = [];
     
     results.forEach((result, index) => {
@@ -215,12 +209,8 @@
       );
       setErrorDevices(messages);
       setShowErrorDialog(true);
-=======
-      refreshData();
+    } else {
       toast.success('Channels removed successfully');
-    } catch (error) {
-      toast.error(`Error removing channels: ${error}`);
->>>>>>> eba42b87
     }
 
     refreshData();
