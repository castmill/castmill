import {
  Component,
  createSignal,
  createEffect,
  onCleanup,
  For,
  onMount,
  createMemo,
  Show,
} from 'solid-js';
import { createStore } from 'solid-js/store';
import { autoScrollForElements } from '@atlaskit/pragmatic-drag-and-drop-auto-scroll/element';

import { CalendarEntryBox } from './calendar-entry-box';

import styles from './calendar-view.module.scss';
import { CalendarEntry } from './calendar-entry.interface';
import { toZonedTime, fromZonedTime } from 'date-fns-tz';
import { PlaylistChooser } from './playlist-chooser';
import { baseUrl } from '../../env';
import { store } from '../../store';
import {
  ChannelsService,
  JsonChannel,
  JsonChannelEntry,
} from '../../services/channels.service';
import { timestampsToCalendarEntry } from './utils';
import { CalendarCell } from './calendar-cell';
import { DefaultPlaylistComboBox } from './default-playlist-combobox';
import { Modal, useToast } from '@castmill/ui-common';
import { ChanneEntrylView } from './channel-entry-view';
import { useI18n } from '../../i18n';

export interface DropTargetData {
  dayIndex: number;
  hour: number;
  minute: number;
}

interface CalendarViewProps {
  channel: JsonChannel;
  timeZone: string;
}

export const CalendarView: Component<CalendarViewProps> = (props) => {
  const { t } = useI18n();
  const [showEntryModal, setShowEntryModal] = createSignal<CalendarEntry>();

  // Start date for a “week”
  const [startDate, setStartDate] = createSignal(getStartOfWeek(new Date()));

  const [hoveredCells, setHoveredCells] = createSignal<string[]>([]);
  const hoveredSet = createMemo(() => new Set(hoveredCells()));

  let channelsService: ChannelsService = new ChannelsService(
    baseUrl,
    store.organizations.selectedId!
  );

  function calculateSlots(entry: CalendarEntry): number {
    const startMinutes = entry.startHour * 60 + entry.startMinute;
    const endMinutes = entry.endHour * 60 + entry.endMinute;
    const totalMinutes = endMinutes - startMinutes;
    return Math.ceil(totalMinutes / 30);
  }

  // Weeks starts on Monday at 00:00
  function getStartOfWeek(date: Date): Date {
    // Make a copy so we don't modify the original date
    const result = new Date(date);
    // getDay() returns 0 for Sunday, 1 for Monday, etc.
    const dayOfWeek = (result.getDay() - 1) % 7; // 0-indexed

    // Subtract `dayOfWeek` days from the current date
    result.setDate(result.getDate() - dayOfWeek);
    result.setHours(0, 0, 0, 0); // Start of the day
    return result;
  }

  function getEndOfWeek(date: Date): Date {
    const start = getStartOfWeek(date);
    const result = new Date(start);
    result.setDate(result.getDate() + 6); // 6 more days
    result.setHours(23, 59, 59, 999); // End of the day
    return result;
  }

  function getDateByDayIndex(startOfWeek: Date, dayIndex: number): Date {
    // Create a fresh copy of startOfWeek
    const date = new Date(startOfWeek);

    // Add dayIndex days to the start date
    date.setDate(date.getDate() + dayIndex);

    return date;
  }

  // Calculate the current day's index relative to startDate
  const currentDayIndex = createMemo(() => {
    const today = toZonedTime(new Date(), props.timeZone);
    const start = startDate();
    const diffMs = today.getTime() - start.getTime();
    const diffDays = Math.floor(diffMs / (1000 * 60 * 60 * 24));
    const index = diffDays >= 0 && diffDays < 7 ? diffDays : -1; // -1 if today is not in the current week
    return index;
  });

  let lastDropData: any;

  const handleDragOverCell = (
    entry: CalendarEntry,
    ghostPosition?: { x: number; y: number }
  ) => {
    if (ghostPosition) {
      const { height, width } = getCellDimensions();

      const el = document.elementFromPoint(
        ghostPosition.x + width / 2,
        ghostPosition.y + height / 2
      ) as HTMLTableCellElement;

      lastDropData = el?.dataset?.dropData
        ? JSON.parse(el.dataset.dropData!)
        : null;
    }

    if (lastDropData) {
      const { dayIndex, hour, minute } = lastDropData;
      const cellsToHighlight: string[] = [];
      const daysToShow = 7; // Match the calendar's visible days
      const startSlot = slotFromTime(hour, minute);
      const slots = calculateSlots(entry); // Duration in 30-minute slots
      const endSlot = Math.min(startSlot + slots, 48); // Cap at 24 hours

      // Highlight across all days in numDays, starting from drop target's day and time
      for (let d = 0; d < entry.numDays; d++) {
        const currentDay = dayIndex + d;
        if (currentDay >= daysToShow) break; // Don’t exceed calendar grid
        for (let slot = startSlot; slot < endSlot; slot++) {
          if (slot < 48) {
            // Ensure within day bounds
            const key = `day-${currentDay}-slot-${slot}`;
            cellsToHighlight.push(key);
          }
        }
      }
      setHoveredCells(cellsToHighlight);
    } else {
      setHoveredCells([]);
    }
  };

  function slotFromTime(hour: number, minute: number): number {
    return hour * 2 + (minute === 30 ? 1 : 0);
  }

  const computeNewEntry = (
    entry: CalendarEntry,
    dropTargetData: { dayIndex: number; hour: number; minute: number }
  ): CalendarEntry => {
    const { dayIndex, hour, minute } = dropTargetData;

    // Calculate duration in minutes
    const durationMinutes =
      entry.endHour * 60 +
      entry.endMinute -
      (entry.startHour * 60 + entry.startMinute);

    // New start time
    const startHour = hour;
    const startMinute = minute;

    // Compute new end time
    let endMinutes = startHour * 60 + startMinute + durationMinutes;
    // Clamp end time to 23:59 (1439 minutes)
    if (endMinutes >= 1440) {
      endMinutes = 1439; // 23:59
    }
    const endHour = Math.floor(endMinutes / 60);
    const endMinute = endMinutes % 60;

    // Update title
    const title = `${startHour}:${startMinute.toString().padStart(2, '0')}-${endHour}:${endMinute.toString().padStart(2, '0')}`;

    return {
      numDays: entry.numDays,
      id: entry.id,
      playlist: entry.playlist,
      dayIndex,
      startHour,
      startMinute,
      endHour,
      endMinute,
      title,
    };
  };

  function doEntriesOverlap(
    entryA: CalendarEntry,
    entryB: CalendarEntry
  ): boolean {
    // Calculate day ranges
    const aStartDay = entryA.dayIndex;
    const aEndDay = aStartDay + entryA.numDays - 1;

    const bStartDay = entryB.dayIndex;
    const bEndDay = bStartDay + entryB.numDays - 1;

    // Check if days overlap
    const overlapStartDay = Math.max(aStartDay, bStartDay);
    const overlapEndDay = Math.min(aEndDay, bEndDay);
    if (overlapStartDay > overlapEndDay) {
      return false; // No day overlap
    }

    // Convert times to minutes for time overlap check
    const aStartTime = entryA.startHour * 60 + entryA.startMinute;
    const aEndTime = entryA.endHour * 60 + entryA.endMinute;
    const bStartTime = entryB.startHour * 60 + entryB.startMinute;
    const bEndTime = entryB.endHour * 60 + entryB.endMinute;

    // Check if time ranges overlap
    return aStartTime < bEndTime && bStartTime < aEndTime;
  }

  // Show 7 days
  const daysToShow = 7;
  const [entries, setEntries] = createStore<CalendarEntry[]>([]);

  createEffect(async () => {
    // Fetch entries
    const result = await channelsService.getChannelEntries(
      props.channel.id,
      startDate().getTime(),
      getEndOfWeek(startDate()).getTime()
    );

    if (result) {
      setEntries(
        result.map((entry: JsonChannelEntry) =>
          timestampsToCalendarEntry(entry, props.timeZone)
        )
      );
    }
  });

  // Generate half-hour increments for 24h => 48 slots
  const timeSlots = createMemo(() => {
    const arr = [];
    for (let h = 0; h < 24; h++) {
      arr.push({
        hour: h,
        minute: 0,
        label: `${h.toString().padStart(2, '0')}:00`,
      });
      arr.push({ hour: h, minute: 30, label: '' });
    }
    return arr;
  });

  // Simple date-range label
  const dateRangeText = () => {
    const s = startDate();
    const e = new Date(s);
    e.setDate(e.getDate() + daysToShow - 1);
    return `${s.toLocaleDateString()} - ${e.toLocaleDateString()}`;
  };

  // Navigation
  const goPrevWeek = () => {
    const curr = new Date(startDate());
    curr.setDate(curr.getDate() - 7);
    setStartDate(getStartOfWeek(curr));
  };
  const goNextWeek = () => {
    const curr = new Date(startDate());
    curr.setDate(curr.getDate() + 7);
    setStartDate(getStartOfWeek(curr));
  };
  const goToday = () => {
    setStartDate(getStartOfWeek(new Date()));
  };

  // DnD setup for each cell in the body table
  const cellRefs = new Map<string, HTMLTableCellElement>();

  const canDrop = ({ source }: { source: any }) => {
    const entryBeingDragged = source.data.entry as CalendarEntry | undefined;
    if (!entryBeingDragged) return false;

    if (!lastDropData) {
      setHoveredCells([]);
      return false;
    }

    const newEntry = computeNewEntry(entryBeingDragged, lastDropData);

    // Check for overlaps with existing entries
    for (const existingEntry of entries) {
      if (existingEntry.id === entryBeingDragged.id) {
        continue; // Skip the dragged entry
      }

      if (doEntriesOverlap(newEntry, existingEntry)) {
        setHoveredCells([]);
        return false; // Overlap detected
      }
    }
    return true; // Drop allowed
  };

  const onDrop =
    (el: HTMLElement) =>
    async ({ source }: { source: any }) => {
      el.style.backgroundColor = '';
      setHoveredCells([]);

      if (lastDropData) {
        const { dayIndex, hour, minute } = lastDropData;
        const { entry } = source.data as { entry?: CalendarEntry };

        if (!entry) {
          return;
        }

        const newEntry = computeNewEntry(entry, { dayIndex, hour, minute });
        const start = getDateByDayIndex(startDate(), dayIndex);
        const end = getDateByDayIndex(
          startDate(),
          dayIndex + entry.numDays - 1
        );

        const opts = {
          start: fromZonedTime(
            new Date(
              start.getFullYear(),
              start.getMonth(),
              start.getDate(),
              newEntry.startHour,
              newEntry.startMinute
            ),
            props.timeZone
          ).getTime(),
          end: fromZonedTime(
            new Date(
              end.getFullYear(),
              end.getMonth(),
              end.getDate(),
              newEntry.endHour,
              newEntry.endMinute
            ),
            props.timeZone
          ).getTime(),
        };

        // Hackish
        if (entry.isNewEntry) {
          // Add the new entry
          const addedEntry = await channelsService.addEntryToChannel(
            props.channel.id,
            {
              playlist_id: newEntry.playlist.id,
              ...opts,
            }
          );

          newEntry.id = addedEntry.id;

          setEntries([...entries, newEntry]);
        } else {
          await channelsService.updateChannelEntry(
            props.channel.id,
            entry.id,
            opts
          );
          // Update the store
          setEntries((e) => e.id === entry.id, {
            dayIndex: newEntry.dayIndex,
            title: newEntry.title,
            startHour: newEntry.startHour,
            startMinute: newEntry.startMinute,
            endHour: newEntry.endHour,
            endMinute: newEntry.endMinute,
          });
        }
      }
    };

  // --- AUTO-SCROLL LOGIC ---
  let scrollContainer: HTMLDivElement | undefined;
  onMount(() => {
    if (scrollContainer) {
      const cleanupAutoScroll = autoScrollForElements({
        element: scrollContainer,
        // Optionally, you can provide additional configuration:
        // canScroll: ({ source }) => source.data.type === 'calendar-entry',
        // getAllowedAxis: () => 'vertical',
        // getConfiguration: () => ({ maxScrollSpeed: 'standard' }),
      });
      onCleanup(() => cleanupAutoScroll());
    }
  });

  // **New Scroll Logic**
  onMount(() => {
    // Initial scroll after DOM is rendered
    setTimeout(() => {
      if (scrollContainer && currentTimePosition() > 0) {
        const cellHeight = getCellDimensions().height;
        if (cellHeight > 0) {
          const totalMinutes = currentTimePosition();
          const minutesPerSlot = 30;
          const slotIndex = Math.floor(totalMinutes / minutesPerSlot);
          const scrollPosition = slotIndex * cellHeight;
          scrollContainer.scrollTo({
            top: scrollPosition,
            behavior: 'smooth',
          });
        }
      }
    }, 0); // Delay to ensure DOM rendering
  });

  // Time bar state
  const [currentTimePosition, setCurrentTimePosition] = createSignal<number>(0);

  // Update current time bar position every second
  createEffect(() => {
    const updateTime = () => {
      const now = new Date();
      const zonedNow = toZonedTime(now, props.timeZone);
      const hours = zonedNow.getHours();
      const minutes = zonedNow.getMinutes();
      const seconds = zonedNow.getSeconds();
      const totalMinutes = hours * 60 + minutes + seconds / 60;
      setCurrentTimePosition(totalMinutes);
    };

    updateTime(); // Initial update
    const interval = setInterval(updateTime, 60_000); // Update every 60 seconds
    onCleanup(() => clearInterval(interval));
  });

  const onDelete = async (id: number) => {
    await channelsService.removeEntryFromChannel(props.channel.id, id);
    setEntries(entries.filter((entry) => entry.id !== id));
  };

  const onInfo = (entry: CalendarEntry) => {
    setShowEntryModal(entry);
  };

  const closeEntryModal = () => {
    setShowEntryModal(undefined);
  };

  const onResizeComplete = async (updated: CalendarEntry) => {
    // We must convert the entry to UTC before sending it to the server
    const start = getDateByDayIndex(startDate(), updated.dayIndex);
    const end = getDateByDayIndex(
      startDate(),
      updated.dayIndex + updated.numDays - 1
    );

    await channelsService.updateChannelEntry(props.channel.id, updated.id, {
      start: fromZonedTime(
        new Date(
          start.getFullYear(),
          start.getMonth(),
          start.getDate(),
          updated.startHour,
          updated.startMinute
        ),
        props.timeZone
      ).getTime(),
      end: fromZonedTime(
        new Date(
          end.getFullYear(),
          end.getMonth(),
          end.getDate(),
          updated.endHour,
          updated.endMinute
        ),
        props.timeZone
      ).getTime(),
    });

    setEntries((all) => all.map((x) => (x.id === updated.id ? updated : x)));
  };

  const getCellDimensions = () => {
    const measureCell = cellRefs.get('day-0-slot-1');
    if (!measureCell) {
      return { width: 0, height: 0 };
    }

    const cellRect = measureCell.getBoundingClientRect();

    return { width: cellRect.width, height: cellRect.height };
  };

  const getTimeBarStyle = () => {
    const totalMinutes = currentTimePosition();
    const minutesPerDay = 1440; // 24 hours * 60 minutes

    const cellDims = getCellDimensions();

    const cellHeight = cellDims.height;
    const slotsPerDay = 48; // 30-minute slots

    const top = (totalMinutes / minutesPerDay) * slotsPerDay * cellHeight;

    return {
      position: 'absolute',
      top: `${top}px`,
      left: '10%', // Align with time column (10% width as per CSS)
      width: '90%', // Span across all day columns (90% width as per CSS)
      height: '2px', // Thin line
      background: '#007bff', // Blue line (match your image)
      'z-index': 10, // Above other elements
    };
  };

  const dayLabels = createMemo(() => {
    const labels = [];
    for (let i = 0; i < 7; i++) {
      const date = new Date(startDate());
      date.setDate(date.getDate() + i);
      labels.push(date.toDateString());
    }
    return labels;
  });

  return (
    <>
      <Show when={showEntryModal()}>
        <Modal
          title={showEntryModal()?.playlist.name!}
          description={t('channels.calendarEntryDetails')}
          onClose={closeEntryModal}
        >
          <ChanneEntrylView
            entry={showEntryModal()!}
            onClose={() => setShowEntryModal()}
            onSubmit={async ({ weekly }: Partial<CalendarEntry>) => {
              try {
                const result = await channelsService.updateChannelEntry(
                  props.channel.id,
                  showEntryModal()!.id,
                  {
                    repeat_weekly_until: weekly ? new Date('9999-12-31') : null,
                  }
                );

                // Must update the entry in the store
                setEntries((all) =>
                  all.map((x) =>
                    x.id === showEntryModal()!.id
                      ? { ...showEntryModal()!, weekly }
                      : x
                  )
                );

                setShowEntryModal();
                toast.success('Channel entry updated successfully');
              } catch (error) {
<<<<<<< HEAD
                alert(
                  t('channels.errors.updateChannelEntry', {
                    error: String(error),
                  })
                );
=======
                toast.error(`Error updating channel entry: ${error}`);
>>>>>>> 29749f50
              }
            }}
          />
        </Modal>
      </Show>
      <div class={styles['left-panel']}>
        <DefaultPlaylistComboBox channel={props.channel} />
        <PlaylistChooser onDragOverCell={handleDragOverCell} />
      </div>
      <div class={styles['calendar-wrapper']}>
        {/* Top bar: nav + range */}
        <div class={styles['calendar-header']}>
          <div>
            <button onClick={goPrevWeek}>prev</button>
            <button onClick={goToday}>today</button>
            <button onClick={goNextWeek}>next</button>
          </div>
          <div style="font-size: 18px; font-weight: bold;">
            {dateRangeText()}
          </div>
          <button>Events</button>
        </div>

        {/* Pinned header table */}
        <div class={styles['header-table-container']}>
          <table class={styles['header-table']}>
            <thead>
              <tr>
                {/* Time column: 10% */}
                <th class={styles['header-time-col']}>{props.timeZone}</th>
                {/* 7 day columns => share 90% */}
                <For each={dayLabels()}>{(label) => <th>{label}</th>}</For>
              </tr>
            </thead>
          </table>
        </div>

        {/* Body table (scrollable) */}
        <div
          class={styles['body-table-container']}
          ref={(el) => (scrollContainer = el)}
        >
          <table class={styles['body-table']}>
            <tbody>
              <For each={timeSlots()}>
                {(slot, slotIndex) => (
                  <tr>
                    {/* Time column cell */}
                    <td class={styles['body-time-col']}>
                      {/* Show label only on top-of-hour rows */}
                      {slot.minute === 0 ? slot.label : ''}
                    </td>

                    {/* 7 day cells */}
                    <For each={[0, 1, 2, 3, 4, 5, 6]}>
                      {(_, dayIndex) => {
                        const key = `day-${dayIndex()}-slot-${slotIndex()}`;
                        const dropData = {
                          dayIndex: dayIndex(),
                          hour: Math.floor(slotIndex() / 2),
                          minute: slotIndex() % 2 === 0 ? 0 : 30,
                        };

                        return (
                          <CalendarCell
                            key={key}
                            dropData={dropData}
                            isHovered={hoveredSet().has(key)}
                            isCurrentDay={dayIndex() === currentDayIndex()}
                            cellRefs={cellRefs}
                            canDrop={canDrop}
                            onDrop={onDrop}
                          />
                        );
                      }}
                    </For>
                  </tr>
                )}
              </For>
            </tbody>
          </table>

          {/* The event layer => absolutely positioned items */}
          <div class={styles['event-layer']}>
            <For each={entries}>
              {(ev) => (
                // In CalendarView, inside the event-layer For loop
                <CalendarEntryBox
                  entry={ev}
                  cellGrid={cellRefs}
                  onResizeComplete={onResizeComplete}
                  onDelete={onDelete}
                  onInfo={onInfo}
                  onDragOverCell={handleDragOverCell}
                  hasOverlap={(candidate) =>
                    entries.some(
                      (x) =>
                        x.id !== candidate.id && doEntriesOverlap(x, candidate)
                    )
                  }
                />
              )}
            </For>
          </div>

          <div style={getTimeBarStyle()}>
            <div
              style={{
                position: 'absolute',
                left: '-4em',
                top: '-0.5em',
                width: '4em',
                height: '1em',
                background: '#007bff',
                'border-radius': '30%',
                'font-size': '0.8em',
                'text-align': 'center',
                padding: '0.2em',
                display: 'flex',
                'justify-content': 'center',
                'align-items': 'center',
              }}
            >
              {(() => {
                const now = new Date();
                const zonedNow = toZonedTime(now, props.timeZone);
                return (
                  zonedNow.getHours().toString().padStart(2, '0') +
                  ':' +
                  zonedNow.getMinutes().toString().padStart(2, '0')
                );
              })()}
            </div>
          </div>
        </div>
      </div>
    </>
  );
};<|MERGE_RESOLUTION|>--- conflicted
+++ resolved
@@ -564,15 +564,11 @@
                 setShowEntryModal();
                 toast.success('Channel entry updated successfully');
               } catch (error) {
-<<<<<<< HEAD
-                alert(
+                toast.error(
                   t('channels.errors.updateChannelEntry', {
                     error: String(error),
                   })
                 );
-=======
-                toast.error(`Error updating channel entry: ${error}`);
->>>>>>> 29749f50
               }
             }}
           />
