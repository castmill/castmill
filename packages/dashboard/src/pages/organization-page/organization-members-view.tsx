/**
 * Organizations Members View
 *
 * (c) Castmill 2025
 */

import {
  Button,
  IconButton,
  Modal,
  TableView,
  FormItem,
  FetchDataOptions,
  ConfirmDialog,
  TableViewRef,
  Dropdown,
<<<<<<< HEAD
  Timestamp,
=======
  useToast,
>>>>>>> eba42b87
} from '@castmill/ui-common';
import { store, setStore } from '../../store/store';
import { BsCheckLg } from 'solid-icons/bs';
import { AiOutlineDelete } from 'solid-icons/ai';
import { createEffect, createSignal, Show } from 'solid-js';
import { User } from '../../interfaces/user.interface';
import { OrganizationsService } from '../../services/organizations.service';
import { OrganizationInviteForm } from './organization-invite-form';
import { OrganizationRole } from '../../types/organization-role.type';

const [data, setData] = createSignal<{ user: User; user_id: string }[]>([], {
  equals: false,
});

const [currentMember, setCurrentMember] = createSignal<{
  user: User;
  role: string;
}>();
const [showAddMemberDialog, setShowAddMemberDialog] = createSignal(false);
const [showConfirmDialogMultiple, setShowConfirmDialogMultiple] =
  createSignal(false);

const [showConfirmDialog, setShowConfirmDialog] = createSignal(false);

const [selectedMembers, setSelectedMembers] = createSignal(new Set<string>());

const onRowSelect = (rowsSelected: Set<string>) => {
  setSelectedMembers(rowsSelected);
};

const itemsPerPage = 10;

const columns = [
  { key: 'user.name', title: 'Name', sortable: true },
  { key: 'role', title: 'Role', sortable: true },
  { 
    key: 'inserted_at', 
    title: 'Inserted At', 
    sortable: true,
    render: (item: any) => <Timestamp value={item.inserted_at} mode="relative" />
  },
];

const actions = [
  {
    icon: AiOutlineDelete,
    handler: (item: any) => {
      setCurrentMember(item);
      setShowConfirmDialog(true);
    },
    label: 'Remove',
  },
];

const addMember = () => {
  setShowAddMemberDialog(true);
};

export const OrganizationMembersView = (props: {
  organizationId: string;
  organizationName: string;
  onRemove: (member: User) => void;
}) => {
  const toast = useToast();

  const fetchData = async (opts: FetchDataOptions) => {
    const result = await OrganizationsService.fetchMembers(
      props.organizationId,
      opts
    );
    setData(result.data);
    return result;
  };

  let tableViewRef: TableViewRef<string, User>;

  const setRef = (ref: TableViewRef<string, User>) => {
    tableViewRef = ref;
  };

  const refreshData = () => {
    if (tableViewRef) {
      tableViewRef.reloadData();
    }
  };

  createEffect(() => {
    refreshData();
  });

  const confirmRemoveMemberFromOrganization = async (member?: User) => {
    if (!member) {
      return;
    }

    try {
      await OrganizationsService.removeMemberFromOrganization(
        props.organizationId,
        member.id
      );

      refreshData();
      toast.success(`Member ${member.name} removed successfully`);
      setShowConfirmDialog(false);
    } catch (error) {
      toast.error((error as Error).message);
    }
  };

  const confirmRemoveMultipleMembersFromOrganization = async () => {
    try {
      await Promise.all(
        Array.from(selectedMembers()).map((memberId) =>
          OrganizationsService.removeMemberFromOrganization(
            props.organizationId,
            memberId
          )
        )
      );

      refreshData();
      toast.success('Members removed successfully');
      setShowConfirmDialogMultiple(false);
    } catch (error) {
      toast.error((error as Error).message);
    }
  };

  return (
    <>
      <Show when={showAddMemberDialog()}>
        <Modal
          title="Invite Member"
          description={`Add a new member to the organization ${props.organizationName}`}
          onClose={() => setShowAddMemberDialog(false)}
        >
          <OrganizationInviteForm
            organizationId={props.organizationId}
            onSubmit={async (email: string, role: OrganizationRole) => {
              try {
                await OrganizationsService.inviteUser(
                  store.organizations.selectedId!,
                  email,
                  role
                );

                refreshData();
                toast.success(`Invitation sent to ${email}`);
                setShowAddMemberDialog(false);
              } catch (error) {
                toast.error((error as Error).message);
              }
            }}
          />
        </Modal>
      </Show>

      <ConfirmDialog
        show={showConfirmDialog()}
        title={`Remove User From Organization`}
        message={`Are you sure you want to remove member "${currentMember()?.user?.name}" from the organization?`}
        onClose={() => setShowConfirmDialog(false)}
        onConfirm={() =>
          confirmRemoveMemberFromOrganization(currentMember()?.user)
        }
      />

      <ConfirmDialog
        show={showConfirmDialogMultiple()}
        title={`Remove members From Organization`}
        message={`Are you sure you want to remove the following members from the organization?`}
        onClose={() => setShowConfirmDialogMultiple(false)}
        onConfirm={() => confirmRemoveMultipleMembersFromOrganization()}
      >
        <div style="margin: 1.5em; line-height: 1.5em;">
          {Array.from(selectedMembers()).map((memberId) => {
            const member = data().find((d) => d.user_id === memberId);
            return <div>{`- ${member?.user.name}`}</div>;
          })}
        </div>
      </ConfirmDialog>

      <TableView
        title=""
        resource="users"
        fetchData={fetchData}
        ref={setRef}
        toolbar={{
          mainAction: (
            <Button
              label="Invite Member"
              onClick={addMember}
              icon={BsCheckLg}
              color="primary"
            />
          ),
          actions: (
            <div>
              <IconButton
                onClick={() => setShowConfirmDialogMultiple(true)}
                icon={AiOutlineDelete}
                color="primary"
                disabled={selectedMembers().size === 0}
              />
            </div>
          ),
        }}
        table={{
          columns,
          actions,
          onRowSelect,
        }}
        pagination={{ itemsPerPage }}
        itemIdKey="user_id"
      ></TableView>
    </>
  );
};<|MERGE_RESOLUTION|>--- conflicted
+++ resolved
@@ -14,11 +14,8 @@
   ConfirmDialog,
   TableViewRef,
   Dropdown,
-<<<<<<< HEAD
   Timestamp,
-=======
   useToast,
->>>>>>> eba42b87
 } from '@castmill/ui-common';
 import { store, setStore } from '../../store/store';
 import { BsCheckLg } from 'solid-icons/bs';
