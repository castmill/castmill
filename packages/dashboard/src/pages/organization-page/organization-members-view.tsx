/**
 * Organizations Members View
 *
 * (c) Castmill 2025
 */

import {
  Button,
  IconButton,
  Modal,
  TableView,
  FormItem,
  FetchDataOptions,
  ConfirmDialog,
  TableViewRef,
  Dropdown,
  Timestamp,
  useToast,
} from '@castmill/ui-common';
import { store, setStore } from '../../store/store';
import { BsCheckLg } from 'solid-icons/bs';
import { AiOutlineDelete } from 'solid-icons/ai';
import { createEffect, createSignal, Show } from 'solid-js';
import { User } from '../../interfaces/user.interface';
import { OrganizationsService } from '../../services/organizations.service';
import { OrganizationInviteForm } from './organization-invite-form';
import { OrganizationRole } from '../../types/organization-role.type';
import { useI18n } from '../../i18n';

const [data, setData] = createSignal<{ user: User; user_id: string }[]>([], {
  equals: false,
});

const [currentMember, setCurrentMember] = createSignal<{
  user: User;
  role: string;
}>();
const [showAddMemberDialog, setShowAddMemberDialog] = createSignal(false);
const [showConfirmDialogMultiple, setShowConfirmDialogMultiple] =
  createSignal(false);

const [showConfirmDialog, setShowConfirmDialog] = createSignal(false);

const [selectedMembers, setSelectedMembers] = createSignal(new Set<string>());

const onRowSelect = (rowsSelected: Set<string>) => {
  setSelectedMembers(rowsSelected);
};

const itemsPerPage = 10;

<<<<<<< HEAD
=======
const columns = [
  { key: 'user.name', title: 'Name', sortable: true },
  { key: 'role', title: 'Role', sortable: true },
  {
    key: 'inserted_at',
    title: 'Inserted At',
    sortable: true,
    render: (item: any) => (
      <Timestamp value={item.inserted_at} mode="relative" />
    ),
  },
];

const actions = [
  {
    icon: AiOutlineDelete,
    handler: (item: any) => {
      setCurrentMember(item);
      setShowConfirmDialog(true);
    },
    label: 'Remove',
  },
];

>>>>>>> 29749f50
const addMember = () => {
  setShowAddMemberDialog(true);
};

export const OrganizationMembersView = (props: {
  organizationId: string;
  organizationName: string;
  onRemove: (member: User) => void;
}) => {
<<<<<<< HEAD
  const { t } = useI18n();

  const columns = [
    { key: 'user.name', title: t('common.name'), sortable: true },
    { key: 'role', title: t('common.role'), sortable: true },
    { key: 'inserted_at', title: t('common.insertedAt'), sortable: true },
  ];

  const actions = [
    {
      icon: AiOutlineDelete,
      handler: (item: any) => {
        setCurrentMember(item);
        setShowConfirmDialog(true);
      },
      label: t('common.remove'),
    },
  ];
=======
  const toast = useToast();

>>>>>>> 29749f50
  const fetchData = async (opts: FetchDataOptions) => {
    const result = await OrganizationsService.fetchMembers(
      props.organizationId,
      opts
    );
    setData(result.data);
    return result;
  };

  let tableViewRef: TableViewRef<string, User>;

  const setRef = (ref: TableViewRef<string, User>) => {
    tableViewRef = ref;
  };

  const refreshData = () => {
    if (tableViewRef) {
      tableViewRef.reloadData();
    }
  };

  createEffect(() => {
    refreshData();
  });

  const confirmRemoveMemberFromOrganization = async (member?: User) => {
    if (!member) {
      return;
    }

    try {
      await OrganizationsService.removeMemberFromOrganization(
        props.organizationId,
        member.id
      );

      refreshData();
      toast.success(`Member ${member.name} removed successfully`);
      setShowConfirmDialog(false);
    } catch (error) {
      toast.error((error as Error).message);
    }
  };

  const confirmRemoveMultipleMembersFromOrganization = async () => {
    try {
      await Promise.all(
        Array.from(selectedMembers()).map((memberId) =>
          OrganizationsService.removeMemberFromOrganization(
            props.organizationId,
            memberId
          )
        )
      );

      refreshData();
      toast.success('Members removed successfully');
      setShowConfirmDialogMultiple(false);
    } catch (error) {
      toast.error((error as Error).message);
    }
  };

  return (
    <>
      <Show when={showAddMemberDialog()}>
        <Modal
          title={t('organization.inviteMember')}
          description={`Add a new member to the organization ${props.organizationName}`}
          onClose={() => setShowAddMemberDialog(false)}
        >
          <OrganizationInviteForm
            organizationId={props.organizationId}
            onSubmit={async (email: string, role: OrganizationRole) => {
              try {
                await OrganizationsService.inviteUser(
                  store.organizations.selectedId!,
                  email,
                  role
                );

                refreshData();
                toast.success(`Invitation sent to ${email}`);
                setShowAddMemberDialog(false);
              } catch (error) {
                toast.error((error as Error).message);
              }
            }}
          />
        </Modal>
      </Show>

      <ConfirmDialog
        show={showConfirmDialog()}
        title={`Remove User From Organization`}
        message={`Are you sure you want to remove member "${currentMember()?.user?.name}" from the organization?`}
        onClose={() => setShowConfirmDialog(false)}
        onConfirm={() =>
          confirmRemoveMemberFromOrganization(currentMember()?.user)
        }
      />

      <ConfirmDialog
        show={showConfirmDialogMultiple()}
        title={`Remove members From Organization`}
        message={`Are you sure you want to remove the following members from the organization?`}
        onClose={() => setShowConfirmDialogMultiple(false)}
        onConfirm={() => confirmRemoveMultipleMembersFromOrganization()}
      >
        <div style="margin: 1.5em; line-height: 1.5em;">
          {Array.from(selectedMembers()).map((memberId) => {
            const member = data().find((d) => d.user_id === memberId);
            return <div>{`- ${member?.user.name}`}</div>;
          })}
        </div>
      </ConfirmDialog>

      <TableView
        title=""
        resource="users"
        fetchData={fetchData}
        ref={setRef}
        toolbar={{
          mainAction: (
            <Button
              label={t('organization.inviteMember')}
              onClick={addMember}
              icon={BsCheckLg}
              color="primary"
            />
          ),
          actions: (
            <div>
              <IconButton
                onClick={() => setShowConfirmDialogMultiple(true)}
                icon={AiOutlineDelete}
                color="primary"
                disabled={selectedMembers().size === 0}
              />
            </div>
          ),
        }}
        table={{
          columns,
          actions,
          onRowSelect,
        }}
        pagination={{ itemsPerPage }}
        itemIdKey="user_id"
      ></TableView>
    </>
  );
};<|MERGE_RESOLUTION|>--- conflicted
+++ resolved
@@ -9,11 +9,9 @@
   IconButton,
   Modal,
   TableView,
-  FormItem,
   FetchDataOptions,
   ConfirmDialog,
   TableViewRef,
-  Dropdown,
   Timestamp,
   useToast,
 } from '@castmill/ui-common';
@@ -49,33 +47,6 @@
 
 const itemsPerPage = 10;
 
-<<<<<<< HEAD
-=======
-const columns = [
-  { key: 'user.name', title: 'Name', sortable: true },
-  { key: 'role', title: 'Role', sortable: true },
-  {
-    key: 'inserted_at',
-    title: 'Inserted At',
-    sortable: true,
-    render: (item: any) => (
-      <Timestamp value={item.inserted_at} mode="relative" />
-    ),
-  },
-];
-
-const actions = [
-  {
-    icon: AiOutlineDelete,
-    handler: (item: any) => {
-      setCurrentMember(item);
-      setShowConfirmDialog(true);
-    },
-    label: 'Remove',
-  },
-];
-
->>>>>>> 29749f50
 const addMember = () => {
   setShowAddMemberDialog(true);
 };
@@ -85,13 +56,19 @@
   organizationName: string;
   onRemove: (member: User) => void;
 }) => {
-<<<<<<< HEAD
   const { t } = useI18n();
 
   const columns = [
     { key: 'user.name', title: t('common.name'), sortable: true },
     { key: 'role', title: t('common.role'), sortable: true },
-    { key: 'inserted_at', title: t('common.insertedAt'), sortable: true },
+    {
+      key: 'inserted_at',
+      title: t('common.insertedAt'),
+      sortable: true,
+      render: (item: any) => (
+        <Timestamp value={item.inserted_at} mode="relative" />
+      ),
+    },
   ];
 
   const actions = [
@@ -104,10 +81,8 @@
       label: t('common.remove'),
     },
   ];
-=======
+
   const toast = useToast();
-
->>>>>>> 29749f50
   const fetchData = async (opts: FetchDataOptions) => {
     const result = await OrganizationsService.fetchMembers(
       props.organizationId,
