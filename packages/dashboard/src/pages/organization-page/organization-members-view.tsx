--- conflicted
+++ resolved
@@ -110,7 +110,6 @@
 
   const currentUser = getUser();
 
-<<<<<<< HEAD
   const roleItems = [
     { name: t('organization.roleAdmin'), value: 'admin' },
     { name: t('organization.roleManager'), value: 'manager' },
@@ -155,7 +154,7 @@
       toast.error(errorMessage);
     }
   };
-=======
+
   const currentMembership = createMemo(() => {
     if (!currentUser?.id) {
       return undefined;
@@ -181,7 +180,6 @@
     // Admins can leave only if there's another admin
     return adminCount() > 1;
   });
->>>>>>> a62b85f6
 
   const columns = [
     {
