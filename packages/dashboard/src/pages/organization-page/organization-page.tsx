--- conflicted
+++ resolved
@@ -64,9 +64,8 @@
       await OrganizationsService.update(organization.id, {
         name: organization.name,
       });
-<<<<<<< HEAD
+
       toast.success('Organization updated successfully');
-=======
 
       // Update the store with the new organization name
       setStore('organizations', 'data', (orgs) =>
@@ -79,7 +78,6 @@
       if (store.organizations.selectedId === organization.id) {
         setStore('organizations', 'selectedName', organization.name);
       }
->>>>>>> ea0f9330
     } catch (error) {
       toast.error(`Error updating organization: ${error}`);
     }
