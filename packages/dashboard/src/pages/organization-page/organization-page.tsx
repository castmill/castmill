import { useSearchParams } from '@solidjs/router';
import { Component, createEffect, createSignal, Show } from 'solid-js';

import { Button, FormItem, TabItem, Tabs, useToast } from '@castmill/ui-common';
import { OrganizationMembersView } from './organization-members-view';
import { store, setStore } from '../../store';
import { BsCheckLg } from 'solid-icons/bs';

import style from './organization-page.module.scss';
import { OrganizationsService } from '../../services/organizations.service';
import { OrganizationInvitationsView } from './organization-invitations-view';
import { useI18n } from '../../i18n';

const OrganizationPage: Component = () => {
  const params = useSearchParams();
<<<<<<< HEAD
  const { t } = useI18n();
=======
  const toast = useToast();
>>>>>>> 29749f50

  const [name, setName] = createSignal(store.organizations.selectedName!);
  const [previousOrgId, setPreviousOrgId] = createSignal(
    store.organizations.selectedId
  );

  const [isFormModified, setIsFormModified] = createSignal(false);
  const [errors, setErrors] = createSignal(new Map());

  const validateField = (fieldId: string, value: string) => {
    let error = '';
    switch (fieldId) {
      case 'name':
        if (!value) {
          error = t('validation.fieldRequired');
        } else if (value.length < 5) {
          error = t('validation.minLength', { min: 5 });
        }
        break;
      default:
        error = '';
    }

    setErrors((prev) => new Map(prev).set(fieldId, error));
    return !error;
  };

  createEffect(() => {
    // Only reset the form when switching to a different organization
    if (store.organizations.selectedId !== previousOrgId()) {
      setName(store.organizations.selectedName);
      setIsFormModified(false);
      setPreviousOrgId(store.organizations.selectedId);
    }
  });

  createEffect(() => {
    // Track if the name has been modified
    const hasModifiedName = name() !== store.organizations.selectedName;
    setIsFormModified(hasModifiedName);
  });

  const isFormValid = () => {
    return ![...errors().values()].some((e) => e) && isFormModified();
  };

  const onSubmit = async (organization: { id: string; name: string }) => {
    try {
      await OrganizationsService.update(organization.id, {
        name: organization.name,
      });
<<<<<<< HEAD
    } catch (error) {
      alert(
        t('organization.errors.updateOrganization', { error: String(error) })
      );
=======

      // Clear any existing errors on success
      setErrors(new Map());
      toast.success('Organization updated successfully');

      // Update the store with the new organization name
      setStore('organizations', 'data', (orgs) =>
        orgs.map((org) =>
          org.id === organization.id ? { ...org, name: organization.name } : org
        )
      );

      // Update the selectedName if this is the currently selected organization
      if (store.organizations.selectedId === organization.id) {
        setStore('organizations', 'selectedName', organization.name);
      }
    } catch (error: any) {
      // Handle validation errors from the server
      if (error.status === 422 && error.data?.errors) {
        // Set server-side validation errors
        const newErrors = new Map();
        if (error.data.errors.name) {
          // Errors come as arrays, join them with commas
          const nameErrors = Array.isArray(error.data.errors.name)
            ? error.data.errors.name
            : [error.data.errors.name];
          newErrors.set('name', nameErrors.join(', '));
        }
        setErrors(newErrors);
      } else {
        toast.error(`Error updating organization: ${error.message}`);
      }
>>>>>>> 29749f50
    }
  };

  const resourcesTabs: TabItem[] = [
    {
      title: t('organization.users'),
      content: () => (
        <Show when={store.organizations.selectedId}>
          <OrganizationMembersView
            organizationId={store.organizations.selectedId!}
            organizationName={store.organizations.selectedName!}
            onRemove={() => {}}
          />
        </Show>
      ),
    },
    {
      title: t('organization.invitations'),
      content: () => (
        <Show when={store.organizations.selectedId}>
          <OrganizationInvitationsView
            organizationId={store.organizations.selectedId!}
            onRemove={() => {}}
          />
        </Show>
      ),
    },
  ];

  return (
    <div class={style['organization-page']}>
      <div class={style['header']}>
        <h1>{t('sidebar.organization')}</h1>
        <form
          onSubmit={async (e) => {
            e.preventDefault();
            if (isFormValid()) {
              const team = await onSubmit({
                id: store.organizations.selectedId!,
                name: name(),
              });

              setIsFormModified(false);
            }
          }}
        >
          <div class={style['form-inputs']}>
            <FormItem
              label={t('common.name')}
              id="name"
              value={name()!}
              placeholder={t('organization.placeholderName')}
              onInput={(value: string | number | boolean) => {
                const strValue = value as string;
                setName(strValue);
                validateField('name', strValue);
              }}
            >
              <div class="error">{errors().get('name')}</div>
            </FormItem>
            <Button
              label={t('organization.update')}
              type="submit"
              disabled={!isFormValid()}
              icon={BsCheckLg}
              color="success"
            />
          </div>
        </form>
      </div>
      <Tabs tabs={resourcesTabs} initialIndex={0} />
    </div>
  );
};

export default OrganizationPage;<|MERGE_RESOLUTION|>--- conflicted
+++ resolved
@@ -13,11 +13,8 @@
 
 const OrganizationPage: Component = () => {
   const params = useSearchParams();
-<<<<<<< HEAD
   const { t } = useI18n();
-=======
   const toast = useToast();
->>>>>>> 29749f50
 
   const [name, setName] = createSignal(store.organizations.selectedName!);
   const [previousOrgId, setPreviousOrgId] = createSignal(
@@ -69,12 +66,6 @@
       await OrganizationsService.update(organization.id, {
         name: organization.name,
       });
-<<<<<<< HEAD
-    } catch (error) {
-      alert(
-        t('organization.errors.updateOrganization', { error: String(error) })
-      );
-=======
 
       // Clear any existing errors on success
       setErrors(new Map());
@@ -105,9 +96,10 @@
         }
         setErrors(newErrors);
       } else {
-        toast.error(`Error updating organization: ${error.message}`);
+        toast.error(
+          t('organization.errors.updateOrganization', { error: String(error) })
+        );
       }
->>>>>>> 29749f50
     }
   };
 
