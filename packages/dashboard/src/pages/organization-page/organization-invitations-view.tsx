--- conflicted
+++ resolved
@@ -44,55 +44,32 @@
 
 const itemsPerPage = 10;
 
-<<<<<<< HEAD
-=======
-const columns = [
-  { key: 'email', title: 'Email', sortable: true },
-  { key: 'status', title: 'Status', sortable: true },
-  { key: 'role', title: 'Role', sortable: true },
-  {
-    key: 'inserted_at',
-    title: 'Inserted At',
-    sortable: true,
-    render: (item: any) => (
-      <Timestamp value={item.inserted_at} mode="relative" />
-    ),
-  },
-  {
-    key: 'expires_at',
-    title: 'Expires At',
-    sortable: true,
-    render: (item: any) => (
-      <Timestamp value={item.expires_at} mode="relative" />
-    ),
-  },
-];
-
-const actions = [
-  {
-    icon: AiOutlineDelete,
-    handler: (item: any) => {
-      setCurrentInvitation(item);
-      setShowConfirmDialog(true);
-    },
-    label: 'Remove',
-  },
-];
-
->>>>>>> 29749f50
 export const OrganizationInvitationsView = (props: {
   organizationId: string;
   onRemove: (invitation: Invitation) => void;
 }) => {
-<<<<<<< HEAD
   const { t } = useI18n();
 
   const columns = [
     { key: 'email', title: t('common.email'), sortable: true },
     { key: 'status', title: t('common.status'), sortable: true },
     { key: 'role', title: t('common.role'), sortable: true },
-    { key: 'inserted_at', title: t('common.insertedAt'), sortable: true },
-    { key: 'expires_at', title: t('common.expiresAt'), sortable: true },
+    {
+      key: 'inserted_at',
+      title: t('common.insertedAt'),
+      sortable: true,
+      render: (item: any) => (
+        <Timestamp value={item.inserted_at} mode="relative" />
+      ),
+    },
+    {
+      key: 'expires_at',
+      title: t('common.expiresAt'),
+      sortable: true,
+      render: (item: any) => (
+        <Timestamp value={item.expires_at} mode="relative" />
+      ),
+    },
   ];
 
   const actions = [
@@ -105,10 +82,8 @@
       label: t('common.remove'),
     },
   ];
-=======
   const toast = useToast();
 
->>>>>>> 29749f50
   const fetchData = async (opts: FetchDataOptions) => {
     const result = await OrganizationsService.fetchInvitations(
       props.organizationId,
